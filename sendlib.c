--- conflicted
+++ resolved
@@ -2759,13 +2759,9 @@
   }
 }
 
-<<<<<<< HEAD
-int mutt_write_fcc (const char *path, HEADER *hdr, const char *msgid,
-		    int post, char *fcc, char **finalpath)
-=======
 /* Handle a Fcc with multiple, comma separated entries. */
 int mutt_write_multiple_fcc (const char *path, HEADER *hdr, const char *msgid,
-        int post, char *fcc)
+        int post, char *fcc, char **finalpath)
 {
   char fcc_tok[_POSIX_PATH_MAX];
   char fcc_expanded[_POSIX_PATH_MAX];
@@ -2777,7 +2773,7 @@
   tok = strtok(fcc_tok, ",");
   dprint(1, (debugfile, "Fcc: initial mailbox = '%s'\n", tok));
   /* mutt_expand_path already called above for the first token */
-  status = mutt_write_fcc (tok, hdr, msgid, post, fcc);
+  status = mutt_write_fcc (tok, hdr, msgid, post, fcc, finalpath);
   if (status != 0)
     return status;
 
@@ -2791,7 +2787,7 @@
     strfcpy (fcc_expanded, tok, sizeof (fcc_expanded));
     mutt_expand_path (fcc_expanded, sizeof (fcc_expanded));
     dprint (1, (debugfile, "     Additional mailbox expanded = '%s'\n", fcc_expanded));
-    status = mutt_write_fcc (fcc_expanded, hdr, msgid, post, fcc);
+    status = mutt_write_fcc (fcc_expanded, hdr, msgid, post, fcc, finalpath);
     if (status != 0)
       return status;
   }
@@ -2799,8 +2795,8 @@
   return 0;
 }
 
-int mutt_write_fcc (const char *path, HEADER *hdr, const char *msgid, int post, char *fcc)
->>>>>>> 334099e4
+int mutt_write_fcc (const char *path, HEADER *hdr, const char *msgid,
+		    int post, char *fcc, char **finalpath)
 {
   CONTEXT f;
   MESSAGE *msg;
