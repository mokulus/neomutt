--- conflicted
+++ resolved
@@ -2044,23 +2044,18 @@
       goto cleanup;
     }
   }
-<<<<<<< HEAD
   else if (!option (OPTNOCURSES) && ! (flags & SENDMAILX)) {
-    mutt_message (i == 0 ? _("Mail sent.") : _("Sending in background."));
-#ifdef USE_NOTMUCH
-    if (option(OPTNOTMUCHRECORD))
-      nm_record_message(ctx, finalpath, cur);
-#endif
-  }
-=======
-  else if (!option (OPTNOCURSES) && ! (flags & SENDMAILX))
     mutt_message (i != 0 ? _("Sending in background.") :
 #ifdef USE_NNTP
 		  (flags & SENDNEWS) ? _("Article posted.") : _("Mail sent."));
 #else
 		  _("Mail sent."));
 #endif
->>>>>>> a614338a
+#ifdef USE_NOTMUCH
+    if (option(OPTNOTMUCHRECORD))
+      nm_record_message(ctx, finalpath, cur);
+#endif
+  }
 
   if (WithCrypto && (msg->security & ENCRYPT))
     FREE (&pgpkeylist);
