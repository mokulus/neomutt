/*
 * Copyright (C) 1996-2000 Michael R. Elkins <me@mutt.org>
 * Copyright (C) 2004 g10 Code GmbH
 * 
 *     This program is free software; you can redistribute it and/or modify
 *     it under the terms of the GNU General Public License as published by
 *     the Free Software Foundation; either version 2 of the License, or
 *     (at your option) any later version.
 * 
 *     This program is distributed in the hope that it will be useful,
 *     but WITHOUT ANY WARRANTY; without even the implied warranty of
 *     MERCHANTABILITY or FITNESS FOR A PARTICULAR PURPOSE.  See the
 *     GNU General Public License for more details.
 * 
 *     You should have received a copy of the GNU General Public License
 *     along with this program; if not, write to the Free Software
 *     Foundation, Inc., 51 Franklin Street, Fifth Floor, Boston, MA  02110-1301, USA.
 */ 

#ifndef _MUTT_CURSES_H_
#define _MUTT_CURSES_H_ 1

#ifdef USE_SLANG_CURSES

#ifndef unix /* this symbol is not defined by the hp-ux compiler (sigh) */
#define unix
#endif /* unix */

#include <slang.h>	/* in addition to slcurses.h, we need slang.h for the version
			   number to test for 2.x having UTF-8 support in main.c */
#include <slcurses.h>

#define KEY_DC SL_KEY_DELETE
#define KEY_IC SL_KEY_IC

/*
 * ncurses and SLang seem to send different characters when the Enter key is
 * pressed, so define some macros to properly detect the Enter key.
 */
#define M_ENTER_C '\r'
#define M_ENTER_S "\r"

#else /* USE_SLANG_CURSES */

#if HAVE_NCURSESW_NCURSES_H
# include <ncursesw/ncurses.h>
#elif HAVE_NCURSES_NCURSES_H
# include <ncurses/ncurses.h>
#elif HAVE_NCURSES_H
# include <ncurses.h>
#else
# include <curses.h>
#endif

#define M_ENTER_C '\n'
#define M_ENTER_S "\n"

#endif /* USE_SLANG_CURSES */

/* AIX defines ``lines'' in <term.h>, but it's used as a var name in
 * various places in Mutt
 */
#ifdef lines
#undef lines
#endif /* lines */

#define CLEARLINE(x) move(x,0), clrtoeol()
#define CENTERLINE(x,y) move(y, (COLS-strlen(x))/2), addstr(x)
#define BEEP() do { if (option (OPTBEEP)) beep(); } while (0)

#if ! (defined(USE_SLANG_CURSES) || defined(HAVE_CURS_SET))
#define curs_set(x)
#endif

#if (defined(USE_SLANG_CURSES) || defined(HAVE_CURS_SET))
void mutt_curs_set (int);
#else
#define mutt_curs_set(x)
#endif
#define PAGELEN (LINES-3)

#define ctrl(c) ((c)-'@')

#ifdef KEY_ENTER
#define CI_is_return(c) ((c) == '\r' || (c) == '\n' || (c) == KEY_ENTER)
#else
#define CI_is_return(c) ((c) == '\r' || (c) == '\n')
#endif

event_t mutt_getch (void);

void mutt_endwin (const char *);
void mutt_flushinp (void);
void mutt_refresh (void);
void mutt_resize_screen (void);
void mutt_ungetch (int, int);
void mutt_need_hard_redraw (void);

/* ----------------------------------------------------------------------------
 * Support for color
 */

enum
{
  MT_COLOR_HDEFAULT = 0,
  MT_COLOR_QUOTED,
  MT_COLOR_SIGNATURE,
  MT_COLOR_INDICATOR,
  MT_COLOR_STATUS,
  MT_COLOR_TREE,
  MT_COLOR_NORMAL,
  MT_COLOR_ERROR,
  MT_COLOR_TILDE,
  MT_COLOR_MARKERS,
  MT_COLOR_BODY,
  MT_COLOR_HEADER,
  MT_COLOR_MESSAGE,
  MT_COLOR_ATTACHMENT,
  MT_COLOR_SEARCH,
  MT_COLOR_BOLD,
  MT_COLOR_UNDERLINE,
  MT_COLOR_PROMPT,
<<<<<<< HEAD
  MT_COLOR_PROGRESS,
=======
  /* please no non-MT_COLOR_INDEX objects after this point */
  MT_COLOR_INDEX,
  MT_COLOR_INDEX_AUTHOR,
  MT_COLOR_INDEX_FLAGS,
  MT_COLOR_INDEX_SUBJECT,
  /* below here - only index coloring stuff that doesn't have a pattern */
  MT_COLOR_INDEX_COLLAPSED,
  MT_COLOR_INDEX_DATE,
  MT_COLOR_INDEX_LABEL,
  MT_COLOR_INDEX_NUMBER,
  MT_COLOR_INDEX_SIZE,
>>>>>>> abe08033
  MT_COLOR_MAX
};

typedef struct color_line
{
  regex_t rx;
  int match; /* which substringmap 0 for old behaviour */
  char *pattern;
  pattern_t *color_pattern; /* compiled pattern to speed up index color
                               calculation */
  short fg;
  short bg;
  int pair;
  struct color_line *next;
} COLOR_LINE;

#define M_PROGRESS_SIZE		(1<<0)	/* traffic-based progress */
#define M_PROGRESS_MSG		(1<<1)	/* message-based progress */

typedef struct
{
  unsigned short inc;
  unsigned short flags;
  const char* msg;
  long pos;
  long size;
  unsigned int timestamp;
  char sizestr[SHORT_STRING];
} progress_t;

void mutt_progress_init (progress_t* progress, const char *msg,
			 unsigned short flags, unsigned short inc,
			 long size);
/* If percent is positive, it is displayed as percentage, otherwise
 * percentage is calculated from progress->size and pos if progress
 * was initialized with positive size, otherwise no percentage is shown */
void mutt_progress_update (progress_t* progress, long pos, int percent);

static inline int mutt_term_width(short wrap)
{
  if (wrap < 0)
    return COLS > -wrap ? COLS + wrap : COLS;
  else if (wrap)
    return wrap < COLS ? wrap : COLS;
  else
    return COLS;
}

extern int *ColorQuote;
extern int ColorQuoteUsed;
extern int ColorDefs[];
extern COLOR_LINE *ColorHdrList;
extern COLOR_LINE *ColorBodyList;
extern COLOR_LINE *ColorStatusList;
extern COLOR_LINE *ColorIndexList;
extern COLOR_LINE *ColorIndexAuthorList;
extern COLOR_LINE *ColorIndexFlagsList;
extern COLOR_LINE *ColorIndexSubjectList;

void ci_init_color (void);
void ci_start_color (void);

/* If the system has bkgdset() use it rather than attrset() so that the clr*()
 * functions will properly set the background attributes all the way to the
 * right column.
 */
#if defined(HAVE_BKGDSET)
#define SETCOLOR(X) bkgdset(ColorDefs[X] | ' ')
#define ATTRSET(X) bkgdset(X | ' ')
#else
#define SETCOLOR(X) attrset(ColorDefs[X])
#define ATTRSET attrset
#endif

/* reset the color to the normal terminal color as defined by 'color normal ...' */
#define NORMAL_COLOR SETCOLOR(MT_COLOR_NORMAL)

#define MAYBE_REDRAW(x) if (option (OPTNEEDREDRAW)) { unset_option (OPTNEEDREDRAW); x = REDRAW_FULL; }

/* ----------------------------------------------------------------------------
 * These are here to avoid compiler warnings with -Wall under SunOS 4.1.x
 */

#if !defined(STDC_HEADERS) && !defined(NCURSES_VERSION) && !defined(USE_SLANG_CURSES)
extern int endwin();
extern int printw();
extern int beep();
extern int isendwin();
extern int w32addch();
extern int keypad();
extern int wclrtobot();
extern int mvprintw();
extern int getcurx();
extern int getcury();
extern int noecho();
extern int wdelch();
extern int wrefresh();
extern int wmove();
extern int wclear();
extern int waddstr();
extern int wclrtoeol();
#endif

#endif /* _MUTT_CURSES_H_ */<|MERGE_RESOLUTION|>--- conflicted
+++ resolved
@@ -120,9 +120,7 @@
   MT_COLOR_BOLD,
   MT_COLOR_UNDERLINE,
   MT_COLOR_PROMPT,
-<<<<<<< HEAD
   MT_COLOR_PROGRESS,
-=======
   /* please no non-MT_COLOR_INDEX objects after this point */
   MT_COLOR_INDEX,
   MT_COLOR_INDEX_AUTHOR,
@@ -134,7 +132,6 @@
   MT_COLOR_INDEX_LABEL,
   MT_COLOR_INDEX_NUMBER,
   MT_COLOR_INDEX_SIZE,
->>>>>>> abe08033
   MT_COLOR_MAX
 };
 
