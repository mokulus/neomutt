--- conflicted
+++ resolved
@@ -1260,7 +1260,6 @@
        break;
      return (pat->not ^ ((h->security & APPLICATION_PGP) && (h->security & PGPKEY)));
     case MUTT_XLABEL:
-<<<<<<< HEAD
       {
         LIST *label;
         int result = 0;
@@ -1274,7 +1273,6 @@
         }
         return pat->not ^ result;
       }
-=======
       return (pat->not ^ (h->env->x_label && patmatch (pat, h->env->x_label) == 0));
 #ifdef USE_NOTMUCH
     case MUTT_NOTMUCH_LABEL:
@@ -1283,7 +1281,6 @@
       return (pat->not ^ (tags && patmatch (pat, tags) == 0));
       }
 #endif
->>>>>>> 8ffa4732
     case MUTT_HORMEL:
       return (pat->not ^ (h->env->spam && h->env->spam->data && patmatch (pat, h->env->spam->data) == 0));
     case MUTT_DUPLICATED:
