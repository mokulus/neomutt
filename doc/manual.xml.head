--- conflicted
+++ resolved
@@ -8931,7 +8931,6 @@
 
 </sect1>
 
-<<<<<<< HEAD
 <sect1 id="compress">
   <title>Compressed Folders Patch</title>
   <subtitle>Read from/write to compressed mailboxes</subtitle>
@@ -11105,648 +11104,6 @@
 </sect1>
 
 <sect1 id="nntp">
-	<title>NNTP Patch</title>
-	<subtitle>Talk to a Usenet news server</subtitle>
-
-	<sect2 id="nntp-patch">
-		<title>Patch</title>
-
-		<para>
-			To check if Mutt supports <quote>NNTP</quote>, look for
-			<quote>+USE_NNTP</quote> in the mutt version.
-			See: <xref linkend="compile-time-features"/>.
-		</para>
-
-		<itemizedlist>
-			<title>Dependencies:</title>
-			<listitem><para>mutt-1.6.1</para></listitem>
-		</itemizedlist>
-
-		<para>This patch is part of the <ulink url="http://www.neomutt.org/">NeoMutt Project</ulink>.</para>
-	</sect2>
-
-	<sect2 id="nntp-intro">
-		<title>Introduction</title>
-
-		<para>Reading news via NNTP</para>
-		<para>
-		If compiled with <emphasis>--enable-nntp</emphasis> option, Mutt can
-		read news from news server via NNTP.  You can open a newsgroup with
-		function ``change-newsgroup'' (default: ``i'').  Default news server
-		can be obtained from <literal>$NNTPSERVER</literal> environment
-		variable or from <literal>/etc/nntpserver</literal> file.  Like other
-		news readers, info about subscribed newsgroups is saved in file by
-		<link linkend="newsrc">$newsrc</link> variable.  The variable <link
-		linkend="news-cache-dir">$news_cache_dir</link> can be used to point
-		to a directory.  Mutt will create a hierarchy of subdirectories named
-		like the account and newsgroup the cache is for.  Also the hierarchy
-		is used to store header cache if Mutt was compiled with <link
-		linkend="header-caching">header cache</link> support.
-		</para>
-	</sect2>
-
-	<sect2 id="nntp-variables">
-		<title>Variables</title>
-
-		<table id="table-nntp-variables">
-			<title>NNTP Variables</title>
-			<tgroup cols="3">
-				<thead>
-					<row>
-						<entry>Name</entry>
-						<entry>Type</entry>
-						<entry>Default</entry>
-					</row>
-				</thead>
-				<tbody>
-					<row>
-						<entry><literal>ask_follow_up</literal></entry>
-						<entry>boolean</entry>
-						<entry><literal>no</literal></entry>
-					</row>
-					<row>
-						<entry><literal>ask_x_comment_to</literal></entry>
-						<entry>boolean</entry>
-						<entry><literal>no</literal></entry>
-					</row>
-					<row>
-						<entry><literal>catchup_newsgroup</literal></entry>
-						<entry>quad</entry>
-						<entry><literal>ask-yes</literal></entry>
-					</row>
-					<row>
-						<entry><literal>followup_to_poster</literal></entry>
-						<entry>quad</entry>
-						<entry><literal>ask-yes</literal></entry>
-					</row>
-					<row>
-						<entry><literal>group_index_format</literal></entry>
-						<entry>string</entry>
-						<entry><literal>%4C %M%N %5s  %-45.45f %d</literal></entry>
-					</row>
-					<row>
-						<entry><literal>inews</literal></entry>
-						<entry>string</entry>
-						<entry>(empty)</entry>
-					</row>
-					<row>
-						<entry><literal>mime_subject</literal></entry>
-						<entry>boolean</entry>
-						<entry><literal>yes</literal></entry>
-					</row>
-					<row>
-						<entry><literal>newsgroups_charset</literal></entry>
-						<entry>string</entry>
-						<entry><literal>utf-8</literal></entry>
-					</row>
-					<row>
-						<entry><literal>newsrc</literal></entry>
-						<entry>string</entry>
-						<entry><literal>~/.newsrc</literal></entry>
-					</row>
-					<row>
-						<entry><literal>news_cache_dir</literal></entry>
-						<entry>string</entry>
-						<entry><literal>~/.mutt</literal></entry>
-					</row>
-					<row>
-						<entry><literal>news_server</literal></entry>
-						<entry>string</entry>
-						<entry>(empty)</entry>
-					</row>
-					<row>
-						<entry><literal>nntp_authenticators</literal></entry>
-						<entry>string</entry>
-						<entry>(empty)</entry>
-					</row>
-					<row>
-						<entry><literal>nntp_context</literal></entry>
-						<entry>number</entry>
-						<entry><literal>1000</literal></entry>
-					</row>
-					<row>
-						<entry><literal>nntp_listgroup</literal></entry>
-						<entry>boolean</entry>
-						<entry><literal>yes</literal></entry>
-					</row>
-					<row>
-						<entry><literal>nntp_load_description</literal></entry>
-						<entry>boolean</entry>
-						<entry><literal>yes</literal></entry>
-					</row>
-					<row>
-						<entry><literal>nntp_pass</literal></entry>
-						<entry>string</entry>
-						<entry>(empty)</entry>
-					</row>
-					<row>
-						<entry><literal>nntp_poll</literal></entry>
-						<entry>number</entry>
-						<entry><literal>60</literal></entry>
-					</row>
-					<row>
-						<entry><literal>nntp_user</literal></entry>
-						<entry>string</entry>
-						<entry>(empty)</entry>
-					</row>
-					<row>
-						<entry><literal>post_moderated</literal></entry>
-						<entry>quad</entry>
-						<entry><literal>ask-yes</literal></entry>
-					</row>
-					<row>
-						<entry><literal>save_unsubscribed</literal></entry>
-						<entry>boolean</entry>
-						<entry><literal>no</literal></entry>
-					</row>
-					<row>
-						<entry><literal>show_new_news</literal></entry>
-						<entry>boolean</entry>
-						<entry><literal>yes</literal></entry>
-					</row>
-					<row>
-						<entry><literal>show_only_unread</literal></entry>
-						<entry>boolean</entry>
-						<entry><literal>no</literal></entry>
-					</row>
-					<row>
-						<entry><literal>x_comment_to</literal></entry>
-						<entry>boolean</entry>
-						<entry><literal>no</literal></entry>
-					</row>
-				</tbody>
-			</tgroup>
-		</table>
-	</sect2>
-
-	<sect2 id="nntp-functions">
-		<title>Functions</title>
-
-		<table id="table-nntp-functions">
-			<title>NNTP Functions</title>
-			<tgroup cols="4">
-				<thead>
-					<row>
-						<entry>Menus</entry>
-						<entry>Default Key</entry>
-						<entry>Function</entry>
-						<entry>Description</entry>
-					</row>
-				</thead>
-				<tbody>
-					<row>
-						<entry>browser,index</entry>
-						<entry>y</entry>
-						<entry><literal>&lt;catchup&gt;</literal></entry>
-						<entry>mark all articles in newsgroup as read</entry>
-					</row>
-					<row>
-						<entry>index,pager</entry>
-						<entry>i</entry>
-						<entry><literal>&lt;change-newsgroup&gt;</literal></entry>
-						<entry>open a different newsgroup</entry>
-					</row>
-					<row>
-						<entry>pager</entry>
-						<entry>X</entry>
-						<entry><literal>&lt;change-vfolder&gt;</literal></entry>
-						<entry>open a different virtual folder</entry>
-					</row>
-					<row>
-						<entry>compose</entry>
-						<entry>o</entry>
-						<entry><literal>&lt;edit-followup-to&gt;</literal></entry>
-						<entry>edit the Followup-To field</entry>
-					</row>
-					<row>
-						<entry>compose</entry>
-						<entry>N</entry>
-						<entry><literal>&lt;edit-newsgroups&gt;</literal></entry>
-						<entry>edit the newsgroups list</entry>
-					</row>
-					<row>
-						<entry>compose</entry>
-						<entry>x</entry>
-						<entry><literal>&lt;edit-x-comment-to&gt;</literal></entry>
-						<entry>edit the X-Comment-To field</entry>
-					</row>
-					<row>
-						<entry>pager</entry>
-						<entry>+</entry>
-						<entry><literal>&lt;entire-thread&gt;</literal></entry>
-						<entry>read entire thread of the current message</entry>
-					</row>
-					<row>
-						<entry>attachment,index,pager</entry>
-						<entry>F</entry>
-						<entry><literal>&lt;followup-message&gt;</literal></entry>
-						<entry>followup to newsgroup</entry>
-					</row>
-					<row>
-						<entry>pager</entry>
-						<entry>`</entry>
-						<entry><literal>&lt;modify-labels&gt;</literal></entry>
-						<entry>modify (notmuch) tags</entry>
-					</row>
-					<row>
-						<entry>index,pager</entry>
-						<entry>P</entry>
-						<entry><literal>&lt;post-message&gt;</literal></entry>
-						<entry>post message to newsgroup</entry>
-					</row>
-					<row>
-						<entry>browser</entry>
-						<entry>g</entry>
-						<entry><literal>&lt;reload-active&gt;</literal></entry>
-						<entry>load list of all newsgroups from NNTP server</entry>
-					</row>
-					<row>
-						<entry>browser</entry>
-						<entry>s</entry>
-						<entry><literal>&lt;subscribe&gt;</literal></entry>
-						<entry>subscribe to current mbox (IMAP/NNTP only)</entry>
-					</row>
-					<row>
-						<entry>browser</entry>
-						<entry>S</entry>
-						<entry><literal>&lt;subscribe-pattern&gt;</literal></entry>
-						<entry>subscribe to newsgroups matching a pattern</entry>
-					</row>
-					<row>
-						<entry>browser</entry>
-						<entry>Y</entry>
-						<entry><literal>&lt;uncatchup&gt;</literal></entry>
-						<entry>mark all articles in newsgroup as unread</entry>
-					</row>
-					<row>
-						<entry>browser</entry>
-						<entry>u</entry>
-						<entry><literal>&lt;unsubscribe&gt;</literal></entry>
-						<entry>unsubscribe from current mbox (IMAP/NNTP only)</entry>
-					</row>
-					<row>
-						<entry>browser</entry>
-						<entry>U</entry>
-						<entry><literal>&lt;unsubscribe-pattern&gt;</literal></entry>
-						<entry>unsubscribe from newsgroups matching a pattern</entry>
-					</row>
-					<row>
-						<entry>index,pager</entry>
-						<entry>Alt-i</entry>
-						<entry><literal>&lt;change-newsgroup-readonly&gt;</literal></entry>
-						<entry>open a different newsgroup in read only mode</entry>
-					</row>
-					<row>
-						<entry>attachment,index,pager</entry>
-						<entry>Alt-F</entry>
-						<entry><literal>&lt;forward-to-group&gt;</literal></entry>
-						<entry>forward to newsgroup</entry>
-					</row>
-					<row>
-						<entry>index</entry>
-						<entry>(none)</entry>
-						<entry><literal>&lt;get-children&gt;</literal></entry>
-						<entry>get all children of the current message</entry>
-					</row>
-					<row>
-						<entry>index</entry>
-						<entry>Alt-G</entry>
-						<entry><literal>&lt;get-parent&gt;</literal></entry>
-						<entry>get parent of the current message</entry>
-					</row>
-					<row>
-						<entry>index,pager</entry>
-						<entry>(none)</entry>
-						<entry><literal>&lt;imap-fetch-mail&gt;</literal></entry>
-						<entry>force retrieval of mail from IMAP server</entry>
-					</row>
-					<row>
-						<entry>index,pager</entry>
-						<entry>(none)</entry>
-						<entry><literal>&lt;imap-logout-all&gt;</literal></entry>
-						<entry>logout from all IMAP servers</entry>
-					</row>
-					<row>
-						<entry>pager</entry>
-						<entry>(none)</entry>
-						<entry><literal>&lt;modify-labels-then-hide&gt;</literal></entry>
-						<entry>modify labeld and then hide message</entry>
-					</row>
-					<row>
-						<entry>index</entry>
-						<entry>(none)</entry>
-						<entry><literal>&lt;reconstruct-thread&gt;</literal></entry>
-						<entry>reconstruct thread containing current message</entry>
-					</row>
-					<row>
-						<entry>pager</entry>
-						<entry>Alt-X</entry>
-						<entry><literal>&lt;vfolder-from-query&gt;</literal></entry>
-						<entry>generate virtual folder from query</entry>
-					</row>
-					<row>
-						<entry>index</entry>
-						<entry>Ctrl-G</entry>
-						<entry><literal>&lt;get-message&gt;</literal></entry>
-						<entry>get message with Message-Id</entry>
-					</row>
-				</tbody>
-			</tgroup>
-		</table>
-	</sect2>
-
-	<sect2 id="nntp-commands">
-		<title>Commands</title>
-	</sect2>
-
-	<sect2 id="nntp-colors">
-		<title>Colors</title>
-		<para>None</para>
-	</sect2>
-
-	<sect2 id="nntp-sort">
-		<title>Sort</title>
-		<para>None</para>
-	</sect2>
-
-	<sect2 id="nntp-muttrc">
-		<title>Muttrc</title>
-	</sect2>
-
-	<sect2 id="nntp-see-also">
-		<title>See Also</title>
-
-		<itemizedlist>
-			<listitem><para><ulink url="https://github.com/neomutt/neomutt/wiki">NeoMutt Project</ulink></para></listitem>
-			<listitem><para><link linkend="compile-time-features">Compile-Time Features</link></para></listitem>
-		</itemizedlist>
-	</sect2>
-
-	<sect2 id="nntp-known-bugs">
-		<title>Known Bugs</title>
-	</sect2>
-
-	<sect2 id="nntp-credits">
-		<title>Credits</title>
-		<itemizedlist>
-		<listitem><para>Vsevolod Volkov <email>vvv@mutt.org.ua</email></para></listitem>
-		<listitem><para>Felix von Leitner <email>leitner@fefe.de</email></para></listitem>
-		<listitem><para>Richard Russon <email>rich@flatcap.org</email></para></listitem>
-		</itemizedlist>
-	</sect2>
-</sect1>
-
-<sect1 id="progress">
-	<title>Progress Bar Patch</title>
-	<subtitle>Show a visual progress bar on slow operations</subtitle>
-
-	<sect2 id="progress-patch">
-		<title>Patch</title>
-
-		<para>
-			To check if Mutt supports <quote>Progress Bar</quote>, look for
-			<quote>patch-progress</quote> in the mutt version.
-			See: <xref linkend="mutt-patches"/>.
-		</para>
-
-		<itemizedlist>
-			<title>Dependencies:</title>
-			<listitem><para>mutt-1.6.1</para></listitem>
-		</itemizedlist>
-
-		<para>This patch is part of the <ulink url="http://www.neomutt.org/">NeoMutt Project</ulink>.</para>
-	</sect2>
-
-	<sect2 id="progress-intro">
-		<title>Introduction</title>
-
-        <para>
-		The <quote>progress</quote> patch shows a visual progress bar on slow
-		tasks, such as indexing a large folder over the net.
-        </para>
-	</sect2>
-
-<!--
-	<sect2 id="progress-variables">
-		<title>Variables</title>
-		<para>None</para>
-	</sect2>
-
-	<sect2 id="progress-functions">
-		<title>Functions</title>
-		<para>None</para>
-	</sect2>
-
-	<sect2 id="progress-commands">
-		<title>Commands</title>
-		<para>None</para>
-	</sect2>
--->
-
-	<sect2 id="progress-colors">
-		<title>Colors</title>
-		<table id="table-progress-colors">
-			<title>Progress Colors</title>
-			<tgroup cols="3">
-				<thead>
-					<row>
-						<entry>Name</entry>
-						<entry>Default Color</entry>
-						<entry>Description</entry>
-					</row>
-				</thead>
-				<tbody>
-					<row>
-						<entry><literal>progress</literal></entry>
-						<entry>default</entry>
-						<entry>Visual progress bar</entry>
-					</row>
-				</tbody>
-			</tgroup>
-		</table>
-	</sect2>
-
-<!--
-	<sect2 id="progress-sort">
-		<title>Sort</title>
-		<para>None</para>
-	</sect2>
--->
-
-	<sect2 id="progress-muttrc">
-		<title>Muttrc</title>
-<screen>
-<emphasis role="comment"># Example Mutt config file for the 'progress' patch.
- 
-# The 'progress' patch provides clear visual feedback for
-# slow tasks, such as indexing a large folder over the net.
- 
-# Set the color of the progress bar
-# White text on a red background</emphasis>
-color progress white red
- 
-<emphasis role="comment"># vim: syntax=muttrc</emphasis>
-</screen>
-	</sect2>
-
-	<sect2 id="progress-see-also">
-		<title>See Also</title>
-
-		<itemizedlist>
-			<listitem><para><ulink url="http://www.neomutt.org/">NeoMutt Project</ulink></para></listitem>
-			<listitem><para><link linkend="color">Color command</link></para></listitem>
-		</itemizedlist>
-	</sect2>
-
-	<sect2 id="progress-known-bugs">
-		<title>Known Bugs</title>
-		<para>None</para>
-	</sect2>
-
-	<sect2 id="progress-credits">
-		<title>Credits</title>
-		<itemizedlist>
-		<listitem><para>Rocco Rutte <email>pdmef@gmx.net</email></para></listitem>
-		<listitem><para>Vincent Lefevre <email>vincent@vinc17.org</email></para></listitem>
-		<listitem><para>Stefan Kuhn <email>wuodan@hispeed.ch</email></para></listitem>
-		<listitem><para>Karel Zak <email>kzak@redhat.com</email></para></listitem>
-		<listitem><para>Richard Russon <email>rich@flatcap.org</email></para></listitem>
-		</itemizedlist>
-	</sect2>
-</sect1>
-
-<sect1 id="quasi-delete">
-	<title>Quasi-Delete Patch</title>
-	<subtitle>Mark emails that should be hidden, but not deleted</subtitle>
-
-	<sect2 id="quasi-delete-patch">
-		<title>Patch</title>
-
-		<para>
-			To check if Mutt supports <quote>Quasi-Delete</quote>, look for
-			<quote>patch-quasi-delete</quote> in the mutt version.
-			See: <xref linkend="mutt-patches"/>.
-		</para>
-
-		<itemizedlist>
-			<title>Dependencies:</title>
-			<listitem><para>mutt-1.6.1</para></listitem>
-		</itemizedlist>
-
-		<para>This patch is part of the <ulink url="http://www.neomutt.org/">NeoMutt Project</ulink>.</para>
-	</sect2>
-
-	<sect2 id="quasi-delete-intro">
-		<title>Introduction</title>
-
-        <para>
-		The <quote>quasi-delete</quote> function marks an email that should be
-		hidden from the index, but NOT deleted.
-        </para>
-
-        <para>
-		On its own, this patch isn't very useful.  It forms a useful part of
-		the notmuch plugin.
-        </para>
-	</sect2>
-
-<!--
-	<sect2 id="quasi-delete-variables">
-		<title>Variables</title>
-		<para>None</para>
-	</sect2>
--->
-
-	<sect2 id="quasi-delete-functions">
-		<title>Functions</title>
-		<table id="table-quasi-delete-functions">
-			<title>Quasi-Delete Functions</title>
-			<tgroup cols="4">
-				<thead>
-					<row>
-						<entry>Menus</entry>
-						<entry>Default Key</entry>
-						<entry>Function</entry>
-						<entry>Description</entry>
-					</row>
-				</thead>
-				<tbody>
-					<row>
-						<entry>index,pager</entry>
-						<entry>(none)</entry>
-						<entry><literal>&lt;quasi-delete&gt;</literal></entry>
-						<entry>delete from mutt, don't touch on disk</entry>
-					</row>
-				</tbody>
-			</tgroup>
-		</table>
-	</sect2>
-
-<!--
-	<sect2 id="quasi-delete-commands">
-		<title>Commands</title>
-		<para>None</para>
-	</sect2>
-
-	<sect2 id="quasi-delete-colors">
-		<title>Colors</title>
-		<para>None</para>
-	</sect2>
-
-	<sect2 id="quasi-delete-sort">
-		<title>Sort</title>
-		<para>None</para>
-	</sect2>
--->
-
-	<sect2 id="quasi-delete-muttrc">
-		<title>Muttrc</title>
-<screen>
-<emphasis role="comment"># Example Mutt config file for the 'quasi-delete' feature.
- 
-# The 'quasi-delete' function marks an email that should be hidden
-# from the index, but NOT deleted.</emphasis>
-bind index,pager Q quasi-delete
- 
-<emphasis role="comment"># vim: syntax=muttrc</emphasis>
-</screen>
-	</sect2>
-
-	<sect2 id="quasi-delete-see-also">
-		<title>See Also</title>
-
-		<itemizedlist>
-			<listitem><para><ulink url="http://www.neomutt.org/">NeoMutt Project</ulink></para></listitem>
-			<listitem><para><link linkend="notmuch">notmuch patch</link></para></listitem>
-		</itemizedlist>
-	</sect2>
-
-	<sect2 id="quasi-delete-known-bugs">
-		<title>Known Bugs</title>
-		<para>None</para>
-	</sect2>
-
-	<sect2 id="quasi-delete-credits">
-		<title>Credits</title>
-		<itemizedlist>
-		<listitem><para>Karel Zak <email>kzak@redhat.com</email></para></listitem>
-		<listitem><para>Richard Russon <email>rich@flatcap.org</email></para></listitem>
-		</itemizedlist>
-	</sect2>
-</sect1>
-
-<sect1 id="sidebar">
-  <title>Sidebar Patch</title>
-  <subtitle>Overview of mailboxes</subtitle>
-
-  <sect2 id="sidebar-patch">
-    <title>Patch</title>
-
-    <para>
-      To check if Mutt supports <quote>Sidebar</quote>, look for
-      <quote>+USE_SIDEBAR</quote> in the mutt version.
-=======
-<sect1 id="nntp">
   <title>NNTP Patch</title>
   <subtitle>Talk to a Usenet news server</subtitle>
 
@@ -11756,146 +11113,17 @@
     <para>
       To check if Mutt supports <quote>NNTP</quote>, look for
       <quote>+USE_NNTP</quote> in the mutt version.
->>>>>>> 3cb22371
       See: <xref linkend="compile-time-features"/>.
     </para>
 
     <itemizedlist>
       <title>Dependencies:</title>
-<<<<<<< HEAD
-      <listitem><para>mutt-1.6.1</para></listitem>
-=======
       <listitem><para>mutt-1.6.2</para></listitem>
->>>>>>> 3cb22371
     </itemizedlist>
 
     <para>This patch is part of the <ulink url="http://www.neomutt.org/">NeoMutt Project</ulink>.</para>
   </sect2>
 
-<<<<<<< HEAD
-  <sect2 id="sidebar-intro">
-    <title>Introduction</title>
-
-    <para>
-      The Sidebar shows a list of all your mailboxes.  The list can be
-      turned on and off, it can be themed and the list style can be
-      configured.
-    </para>
-
-    <para>
-      This part of the manual is a reference guide.
-      If you want a simple introduction with examples see the
-      <link linkend="intro-sidebar">Sidebar Howto</link>.
-      If you just want to get started, you could use the sample
-      <link linkend="sidebar-muttrc">Sidebar muttrc</link>.
-    </para>
-
-    <para>
-      This version of Sidebar is based on Terry Chan's
-      <ulink url="http://www.lunar-linux.org/mutt-sidebar/">2015-11-11 release</ulink>.
-      It contains many
-      <emphasis role="bold"><link linkend="intro-sidebar-features">new features</link></emphasis>,
-      lots of
-      <emphasis role="bold"><link linkend="intro-sidebar-bugfixes">bugfixes</link></emphasis>.
-    </para>
-  </sect2>
-
-  <sect2 id="sidebar-variables">
-    <title>Variables</title>
-
-    <table id="table-sidebar-variables">
-      <title>Sidebar Variables</title>
-      <tgroup cols="3">
-	<thead>
-	  <row>
-	    <entry>Name</entry>
-	    <entry>Type</entry>
-	    <entry>Default</entry>
-	  </row>
-	</thead>
-	<tbody>
-	  <row>
-	    <entry><literal>sidebar_delim_chars</literal></entry>
-	    <entry>string</entry>
-	    <entry><literal>/.</literal></entry>
-	  </row>
-	  <row>
-	    <entry><literal>sidebar_divider_char</literal></entry>
-	    <entry>string</entry>
-	    <entry><literal>|</literal></entry>
-	  </row>
-	  <row>
-	    <entry><literal>sidebar_folder_indent</literal></entry>
-	    <entry>boolean</entry>
-	    <entry><literal>no</literal></entry>
-	  </row>
-	  <row>
-	    <entry><literal>sidebar_format</literal></entry>
-	    <entry>string</entry>
-	    <entry><literal>%B%*  %n</literal></entry>
-	  </row>
-	  <row>
-	    <entry><literal>sidebar_indent_string</literal></entry>
-	    <entry>string</entry>
-	    <entry><literal>&nbsp;&nbsp;</literal> (two spaces)</entry>
-	  </row>
-	  <row>
-	    <entry><literal>sidebar_new_mail_only</literal></entry>
-	    <entry>boolean</entry>
-	    <entry><literal>no</literal></entry>
-	  </row>
-	  <row>
-	    <entry><literal>sidebar_next_new_wrap</literal></entry>
-	    <entry>boolean</entry>
-	    <entry><literal>no</literal></entry>
-	  </row>
-	  <row>
-	    <entry><literal>sidebar_short_path</literal></entry>
-	    <entry>boolean</entry>
-	    <entry><literal>no</literal></entry>
-	  </row>
-	  <row>
-	    <entry><literal>sidebar_sort_method</literal></entry>
-	    <entry>enum</entry>
-	    <entry><literal>unsorted</literal></entry>
-	  </row>
-	  <row>
-	    <entry><literal>sidebar_visible</literal></entry>
-	    <entry>boolean</entry>
-	    <entry><literal>no</literal></entry>
-	  </row>
-	  <row>
-	    <entry><literal>sidebar_whitelist</literal></entry>
-	    <entry>list</entry>
-	    <entry>(empty)</entry>
-	  </row>
-	  <row>
-	    <entry><literal>sidebar_width</literal></entry>
-	    <entry>number</entry>
-	    <entry><literal>20</literal></entry>
-	  </row>
-	</tbody>
-      </tgroup>
-    </table>
-  </sect2>
-
-  <sect2 id="sidebar-functions">
-    <title>Functions</title>
-
-    <para>
-      Sidebar adds the following functions to Mutt.
-      By default, none of them are bound to keys.
-    </para>
-
-    <table id="table-sidebar-functions">
-      <title>Sidebar Functions</title>
-      <tgroup cols="3">
-        <thead>
-          <row>
-            <entry>Menus</entry>
-            <entry>Function</entry>
-            <entry>Description</entry>
-=======
   <sect2 id="nntp-intro">
     <title>Introduction</title>
 
@@ -11927,113 +11155,10 @@
             <entry>Name</entry>
             <entry>Type</entry>
             <entry>Default</entry>
->>>>>>> 3cb22371
           </row>
         </thead>
         <tbody>
           <row>
-<<<<<<< HEAD
-            <entry>index,pager</entry>
-            <entry><literal>&lt;sidebar-next&gt;</literal></entry>
-            <entry>Move the highlight to next mailbox</entry>
-          </row>
-          <row>
-            <entry>index,pager</entry>
-            <entry><literal>&lt;sidebar-next-new&gt;</literal></entry>
-            <entry>Move the highlight to next mailbox with new mail</entry>
-          </row>
-          <row>
-            <entry>index,pager</entry>
-            <entry><literal>&lt;sidebar-open&gt;</literal></entry>
-            <entry>Open highlighted mailbox</entry>
-          </row>
-          <row>
-            <entry>index,pager</entry>
-            <entry><literal>&lt;sidebar-page-down&gt;</literal></entry>
-            <entry>Scroll the Sidebar down 1 page</entry>
-          </row>
-          <row>
-            <entry>index,pager</entry>
-            <entry><literal>&lt;sidebar-page-up&gt;</literal></entry>
-            <entry>Scroll the Sidebar up 1 page</entry>
-          </row>
-          <row>
-            <entry>index,pager</entry>
-            <entry><literal>&lt;sidebar-prev&gt;</literal></entry>
-            <entry>Move the highlight to previous mailbox</entry>
-          </row>
-          <row>
-            <entry>index,pager</entry>
-            <entry><literal>&lt;sidebar-prev-new&gt;</literal></entry>
-            <entry>Move the highlight to previous mailbox with new mail</entry>
-          </row>
-          <row>
-            <entry>index,pager</entry>
-            <entry><literal>&lt;sidebar-toggle-visible&gt;</literal></entry>
-            <entry>Make the Sidebar (in)visible</entry>
-          </row>
-        </tbody>
-      </tgroup>
-    </table>
-  </sect2>
-
-  <sect2 id="sidebar-commands">
-    <title>Commands</title>
-    <cmdsynopsis>
-      <command>sidebar_whitelist<anchor id="sidebar-whitelist"/></command>
-      <arg choice="plain">
-        <replaceable class="parameter">mailbox</replaceable>
-      </arg>
-      <arg choice="opt" rep="repeat">
-        <replaceable class="parameter">mailbox</replaceable>
-      </arg>
-    </cmdsynopsis>
-  </sect2>
-
-  <sect2 id="sidebar-colors">
-    <title>Colors</title>
-
-    <table id="table-sidebar-colors">
-      <title>Sidebar Colors</title>
-      <tgroup cols="3">
-        <thead>
-          <row>
-            <entry>Name</entry>
-            <entry>Default Color</entry>
-            <entry>Description</entry>
-          </row>
-        </thead>
-        <tbody>
-          <row>
-            <entry><literal>sidebar_divider</literal></entry>
-            <entry>default</entry>
-            <entry>The dividing line between the Sidebar and the Index/Pager panels</entry>
-          </row>
-          <row>
-            <entry><literal>sidebar_flagged</literal></entry>
-            <entry>default</entry>
-            <entry>Mailboxes containing flagged mail</entry>
-          </row>
-          <row>
-            <entry><literal>sidebar_highlight</literal></entry>
-            <entry>underline</entry>
-            <entry>Cursor to select a mailbox</entry>
-          </row>
-          <row>
-            <entry><literal>sidebar_indicator</literal></entry>
-            <entry>mutt <literal>indicator</literal></entry>
-            <entry>The mailbox open in the Index panel</entry>
-          </row>
-          <row>
-            <entry><literal>sidebar_new</literal></entry>
-            <entry>default</entry>
-            <entry>Mailboxes containing new mail</entry>
-          </row>
-          <row>
-            <entry><literal>sidebar_spoolfile</literal></entry>
-            <entry>default</entry>
-            <entry>Mailbox that receives incoming mail</entry>
-=======
             <entry><literal>ask_follow_up</literal></entry>
             <entry>boolean</entry>
             <entry><literal>no</literal></entry>
@@ -12147,29 +11272,10 @@
             <entry><literal>x_comment_to</literal></entry>
             <entry>boolean</entry>
             <entry><literal>no</literal></entry>
->>>>>>> 3cb22371
           </row>
         </tbody>
       </tgroup>
     </table>
-<<<<<<< HEAD
-
-    <para>
-    If the <literal>sidebar_indicator</literal> color isn't set, then the default Mutt
-    indicator color will be used (the color used in the index panel).
-    </para>
-  </sect2>
-
-  <sect2 id="sidebar-sort">
-    <title>Sort</title>
-
-    <table id="table-sidebar-sort">
-      <title>Sidebar Sort</title>
-      <tgroup cols="2">
-        <thead>
-          <row>
-            <entry>Sort</entry>
-=======
   </sect2>
 
   <sect2 id="nntp-functions">
@@ -12183,40 +11289,11 @@
             <entry>Menus</entry>
             <entry>Default Key</entry>
             <entry>Function</entry>
->>>>>>> 3cb22371
             <entry>Description</entry>
           </row>
         </thead>
         <tbody>
           <row>
-<<<<<<< HEAD
-            <entry><literal>alpha</literal></entry>
-            <entry>Alphabetically by path</entry>
-          </row>
-          <row>
-            <entry><literal>count</literal></entry>
-            <entry>Total number of messages</entry>
-          </row>
-          <row>
-            <entry><literal>flagged</literal></entry>
-            <entry>Number of flagged messages</entry>
-          </row>
-          <row>
-            <entry><literal>name</literal></entry>
-            <entry>Alphabetically by path</entry>
-          </row>
-          <row>
-            <entry><literal>new</literal></entry>
-            <entry>Number of new messages</entry>
-          </row>
-          <row>
-            <entry><literal>path</literal></entry>
-            <entry>Alphabetically by path</entry>
-          </row>
-          <row>
-            <entry><literal>unsorted</literal></entry>
-            <entry>Do not resort the paths</entry>
-=======
             <entry>browser,index</entry>
             <entry>y</entry>
             <entry><literal>&lt;catchup&gt;</literal></entry>
@@ -12371,14 +11448,717 @@
             <entry>Ctrl-G</entry>
             <entry><literal>&lt;get-message&gt;</literal></entry>
             <entry>get message with Message-Id</entry>
->>>>>>> 3cb22371
           </row>
         </tbody>
       </tgroup>
     </table>
   </sect2>
 
-<<<<<<< HEAD
+<!--
+  <sect2 id="nntp-commands">
+    <title>Commands</title>
+  </sect2>
+
+  <sect2 id="nntp-colors">
+    <title>Colors</title>
+  </sect2>
+
+  <sect2 id="nntp-sort">
+    <title>Sort</title>
+  </sect2>
+-->
+
+  <sect2 id="nntp-muttrc">
+    <title>Muttrc</title>
+
+<screen>
+<emphasis role="comment"># This is a complete list of nntp configuration.
+
+# --------------------------------------------------------------------------
+# VARIABLES - shown with their default values
+# --------------------------------------------------------------------------</emphasis>
+
+set ask_follow_up = no
+set ask_x_comment_to = no
+set catchup_newsgroup = ask-yes
+set followup_to_poster = ask-yes
+set group_index_format = '%4C %M%N %5s  %-45.45f %d'
+set inews = ''
+set mime_subject = yes
+set newsgroups_charset = utf-8
+set newsrc = '~/.newsrc'
+set news_cache_dir = '~/.mutt'
+set news_server = ''
+set nntp_authenticators = ''
+set nntp_context = 1000
+set nntp_listgroup = yes
+set nntp_load_description = yes
+set nntp_pass = ''
+set nntp_poll = 60
+set nntp_user = ''
+set post_moderated = ask-yes
+set save_unsubscribed = no
+set show_new_news = yes
+set show_only_unread = no
+set x_comment_to = no
+
+<emphasis role="comment"># --------------------------------------------------------------------------
+# FUNCTIONS - shown with an example mapping
+# --------------------------------------------------------------------------
+
+# mark all articles in newsgroup as read</emphasis>
+bind browser,index y catchup 
+
+<emphasis role="comment"># open a different newsgroup</emphasis>
+bind index,pager i change-newsgroup 
+
+<emphasis role="comment"># open a different virtual folder</emphasis>
+bind pager X change-vfolder 
+
+<emphasis role="comment"># edit the Followup-To field</emphasis>
+bind compose o edit-followup-to 
+
+<emphasis role="comment"># edit the newsgroups list</emphasis>
+bind compose N edit-newsgroups 
+
+<emphasis role="comment"># edit the X-Comment-To field</emphasis>
+bind compose x edit-x-comment-to 
+
+<emphasis role="comment"># read entire thread of the current message</emphasis>
+bind pager + entire-thread 
+
+<emphasis role="comment"># followup to newsgroup</emphasis>
+bind attachment,index,pager F followup-message 
+
+<emphasis role="comment"># modify (notmuch) tags</emphasis>
+bind pager ` modify-labels 
+
+<emphasis role="comment"># post message to newsgroup</emphasis>
+bind index,pager P post-message 
+
+<emphasis role="comment"># load list of all newsgroups from NNTP server</emphasis>
+bind browser g reload-active 
+
+<emphasis role="comment"># subscribe to current mbox (IMAP/NNTP only)</emphasis>
+bind browser s subscribe 
+
+<emphasis role="comment"># subscribe to newsgroups matching a pattern</emphasis>
+bind browser S subscribe-pattern 
+
+<emphasis role="comment"># mark all articles in newsgroup as unread</emphasis>
+bind browser Y uncatchup 
+
+<emphasis role="comment"># unsubscribe from current mbox (IMAP/NNTP only)</emphasis>
+bind browser u unsubscribe 
+
+<emphasis role="comment"># unsubscribe from newsgroups matching a pattern</emphasis>
+bind browser U unsubscribe-pattern 
+
+<emphasis role="comment"># open a different newsgroup in read only mode</emphasis>
+bind index,pager \ei change-newsgroup-readonly 
+
+<emphasis role="comment"># forward to newsgroup</emphasis>
+bind attachment,index,pager \eF forward-to-group 
+
+<emphasis role="comment"># get all children of the current message</emphasis>
+# bind index ??? get-children 
+
+<emphasis role="comment"># get parent of the current message</emphasis>
+bind index \eG get-parent 
+
+<emphasis role="comment"># force retrieval of mail from IMAP server
+# bind index,pager ??? imap-fetch-mail 
+
+# logout from all IMAP servers
+# bind index,pager ??? imap-logout-all 
+
+# modify labeld and then hide message
+# bind pager ??? modify-labels-then-hide 
+
+# reconstruct thread containing current message
+# bind index ??? reconstruct-thread 
+
+# generate virtual folder from query</emphasis>
+bind pager \eX vfolder-from-query 
+
+<emphasis role="comment"># get message with Message-Id</emphasis>
+bind index \CG get-message 
+
+<emphasis role="comment"># --------------------------------------------------------------------------
+
+# vim: syntax=muttrc</emphasis>
+</screen>
+  </sect2>
+
+  <sect2 id="nntp-see-also">
+    <title>See Also</title>
+
+    <itemizedlist>
+      <listitem><para><ulink url="http://www.neomutt.org/">NeoMutt Project</ulink></para></listitem>
+      <listitem><para><link linkend="compile-time-features">Compile-Time Features</link></para></listitem>
+    </itemizedlist>
+  </sect2>
+
+  <sect2 id="nntp-known-bugs">
+    <title>Known Bugs</title>
+    <para>
+      None
+    </para>
+  </sect2>
+
+  <sect2 id="nntp-credits">
+    <title>Credits</title>
+    <itemizedlist>
+    <listitem><para>Vsevolod Volkov <email>vvv@mutt.org.ua</email></para></listitem>
+    <listitem><para>Felix von Leitner <email>leitner@fefe.de</email></para></listitem>
+    <listitem><para>Richard Russon <email>rich@flatcap.org</email></para></listitem>
+    </itemizedlist>
+  </sect2>
+</sect1>
+
+<sect1 id="progress">
+	<title>Progress Bar Patch</title>
+	<subtitle>Show a visual progress bar on slow operations</subtitle>
+
+	<sect2 id="progress-patch">
+		<title>Patch</title>
+
+		<para>
+			To check if Mutt supports <quote>Progress Bar</quote>, look for
+			<quote>patch-progress</quote> in the mutt version.
+			See: <xref linkend="mutt-patches"/>.
+		</para>
+
+		<itemizedlist>
+			<title>Dependencies:</title>
+			<listitem><para>mutt-1.6.1</para></listitem>
+		</itemizedlist>
+
+		<para>This patch is part of the <ulink url="http://www.neomutt.org/">NeoMutt Project</ulink>.</para>
+	</sect2>
+
+	<sect2 id="progress-intro">
+		<title>Introduction</title>
+
+        <para>
+		The <quote>progress</quote> patch shows a visual progress bar on slow
+		tasks, such as indexing a large folder over the net.
+        </para>
+	</sect2>
+
+<!--
+	<sect2 id="progress-variables">
+		<title>Variables</title>
+		<para>None</para>
+	</sect2>
+
+	<sect2 id="progress-functions">
+		<title>Functions</title>
+		<para>None</para>
+	</sect2>
+
+	<sect2 id="progress-commands">
+		<title>Commands</title>
+		<para>None</para>
+	</sect2>
+-->
+
+	<sect2 id="progress-colors">
+		<title>Colors</title>
+		<table id="table-progress-colors">
+			<title>Progress Colors</title>
+			<tgroup cols="3">
+				<thead>
+					<row>
+						<entry>Name</entry>
+						<entry>Default Color</entry>
+						<entry>Description</entry>
+					</row>
+				</thead>
+				<tbody>
+					<row>
+						<entry><literal>progress</literal></entry>
+						<entry>default</entry>
+						<entry>Visual progress bar</entry>
+					</row>
+				</tbody>
+			</tgroup>
+		</table>
+	</sect2>
+
+<!--
+	<sect2 id="progress-sort">
+		<title>Sort</title>
+		<para>None</para>
+	</sect2>
+-->
+
+	<sect2 id="progress-muttrc">
+		<title>Muttrc</title>
+<screen>
+<emphasis role="comment"># Example Mutt config file for the 'progress' patch.
+ 
+# The 'progress' patch provides clear visual feedback for
+# slow tasks, such as indexing a large folder over the net.
+ 
+# Set the color of the progress bar
+# White text on a red background</emphasis>
+color progress white red
+ 
+<emphasis role="comment"># vim: syntax=muttrc</emphasis>
+</screen>
+	</sect2>
+
+	<sect2 id="progress-see-also">
+		<title>See Also</title>
+
+		<itemizedlist>
+			<listitem><para><ulink url="http://www.neomutt.org/">NeoMutt Project</ulink></para></listitem>
+			<listitem><para><link linkend="color">Color command</link></para></listitem>
+		</itemizedlist>
+	</sect2>
+
+	<sect2 id="progress-known-bugs">
+		<title>Known Bugs</title>
+		<para>None</para>
+	</sect2>
+
+	<sect2 id="progress-credits">
+		<title>Credits</title>
+		<itemizedlist>
+		<listitem><para>Rocco Rutte <email>pdmef@gmx.net</email></para></listitem>
+		<listitem><para>Vincent Lefevre <email>vincent@vinc17.org</email></para></listitem>
+		<listitem><para>Stefan Kuhn <email>wuodan@hispeed.ch</email></para></listitem>
+		<listitem><para>Karel Zak <email>kzak@redhat.com</email></para></listitem>
+		<listitem><para>Richard Russon <email>rich@flatcap.org</email></para></listitem>
+		</itemizedlist>
+	</sect2>
+</sect1>
+
+<sect1 id="quasi-delete">
+	<title>Quasi-Delete Patch</title>
+	<subtitle>Mark emails that should be hidden, but not deleted</subtitle>
+
+	<sect2 id="quasi-delete-patch">
+		<title>Patch</title>
+
+		<para>
+			To check if Mutt supports <quote>Quasi-Delete</quote>, look for
+			<quote>patch-quasi-delete</quote> in the mutt version.
+			See: <xref linkend="mutt-patches"/>.
+		</para>
+
+		<itemizedlist>
+			<title>Dependencies:</title>
+			<listitem><para>mutt-1.6.1</para></listitem>
+		</itemizedlist>
+
+		<para>This patch is part of the <ulink url="http://www.neomutt.org/">NeoMutt Project</ulink>.</para>
+	</sect2>
+
+	<sect2 id="quasi-delete-intro">
+		<title>Introduction</title>
+
+        <para>
+		The <quote>quasi-delete</quote> function marks an email that should be
+		hidden from the index, but NOT deleted.
+        </para>
+
+        <para>
+		On its own, this patch isn't very useful.  It forms a useful part of
+		the notmuch plugin.
+        </para>
+	</sect2>
+
+<!--
+	<sect2 id="quasi-delete-variables">
+		<title>Variables</title>
+		<para>None</para>
+	</sect2>
+-->
+
+	<sect2 id="quasi-delete-functions">
+		<title>Functions</title>
+		<table id="table-quasi-delete-functions">
+			<title>Quasi-Delete Functions</title>
+			<tgroup cols="4">
+				<thead>
+					<row>
+						<entry>Menus</entry>
+						<entry>Default Key</entry>
+						<entry>Function</entry>
+						<entry>Description</entry>
+					</row>
+				</thead>
+				<tbody>
+					<row>
+						<entry>index,pager</entry>
+						<entry>(none)</entry>
+						<entry><literal>&lt;quasi-delete&gt;</literal></entry>
+						<entry>delete from mutt, don't touch on disk</entry>
+					</row>
+				</tbody>
+			</tgroup>
+		</table>
+	</sect2>
+
+<!--
+	<sect2 id="quasi-delete-commands">
+		<title>Commands</title>
+		<para>None</para>
+	</sect2>
+
+	<sect2 id="quasi-delete-colors">
+		<title>Colors</title>
+		<para>None</para>
+	</sect2>
+
+	<sect2 id="quasi-delete-sort">
+		<title>Sort</title>
+		<para>None</para>
+	</sect2>
+-->
+
+	<sect2 id="quasi-delete-muttrc">
+		<title>Muttrc</title>
+<screen>
+<emphasis role="comment"># Example Mutt config file for the 'quasi-delete' feature.
+ 
+# The 'quasi-delete' function marks an email that should be hidden
+# from the index, but NOT deleted.</emphasis>
+bind index,pager Q quasi-delete
+ 
+<emphasis role="comment"># vim: syntax=muttrc</emphasis>
+</screen>
+	</sect2>
+
+	<sect2 id="quasi-delete-see-also">
+		<title>See Also</title>
+
+		<itemizedlist>
+			<listitem><para><ulink url="http://www.neomutt.org/">NeoMutt Project</ulink></para></listitem>
+			<listitem><para><link linkend="notmuch">notmuch patch</link></para></listitem>
+		</itemizedlist>
+	</sect2>
+
+	<sect2 id="quasi-delete-known-bugs">
+		<title>Known Bugs</title>
+		<para>None</para>
+	</sect2>
+
+	<sect2 id="quasi-delete-credits">
+		<title>Credits</title>
+		<itemizedlist>
+		<listitem><para>Karel Zak <email>kzak@redhat.com</email></para></listitem>
+		<listitem><para>Richard Russon <email>rich@flatcap.org</email></para></listitem>
+		</itemizedlist>
+	</sect2>
+</sect1>
+
+<sect1 id="sidebar">
+  <title>Sidebar Patch</title>
+  <subtitle>Overview of mailboxes</subtitle>
+
+  <sect2 id="sidebar-patch">
+    <title>Patch</title>
+
+    <para>
+      To check if Mutt supports <quote>Sidebar</quote>, look for
+      <quote>+USE_SIDEBAR</quote> in the mutt version.
+      See: <xref linkend="compile-time-features"/>.
+    </para>
+
+    <itemizedlist>
+      <title>Dependencies:</title>
+      <listitem><para>mutt-1.6.1</para></listitem>
+    </itemizedlist>
+
+    <para>This patch is part of the <ulink url="http://www.neomutt.org/">NeoMutt Project</ulink>.</para>
+  </sect2>
+
+  <sect2 id="sidebar-intro">
+    <title>Introduction</title>
+
+    <para>
+      The Sidebar shows a list of all your mailboxes.  The list can be
+      turned on and off, it can be themed and the list style can be
+      configured.
+    </para>
+
+    <para>
+      This part of the manual is a reference guide.
+      If you want a simple introduction with examples see the
+      <link linkend="intro-sidebar">Sidebar Howto</link>.
+      If you just want to get started, you could use the sample
+      <link linkend="sidebar-muttrc">Sidebar muttrc</link>.
+    </para>
+
+    <para>
+      This version of Sidebar is based on Terry Chan's
+      <ulink url="http://www.lunar-linux.org/mutt-sidebar/">2015-11-11 release</ulink>.
+      It contains many
+      <emphasis role="bold"><link linkend="intro-sidebar-features">new features</link></emphasis>,
+      lots of
+      <emphasis role="bold"><link linkend="intro-sidebar-bugfixes">bugfixes</link></emphasis>.
+    </para>
+  </sect2>
+
+  <sect2 id="sidebar-variables">
+    <title>Variables</title>
+
+    <table id="table-sidebar-variables">
+      <title>Sidebar Variables</title>
+      <tgroup cols="3">
+	<thead>
+	  <row>
+	    <entry>Name</entry>
+	    <entry>Type</entry>
+	    <entry>Default</entry>
+	  </row>
+	</thead>
+	<tbody>
+	  <row>
+	    <entry><literal>sidebar_delim_chars</literal></entry>
+	    <entry>string</entry>
+	    <entry><literal>/.</literal></entry>
+	  </row>
+	  <row>
+	    <entry><literal>sidebar_divider_char</literal></entry>
+	    <entry>string</entry>
+	    <entry><literal>|</literal></entry>
+	  </row>
+	  <row>
+	    <entry><literal>sidebar_folder_indent</literal></entry>
+	    <entry>boolean</entry>
+	    <entry><literal>no</literal></entry>
+	  </row>
+	  <row>
+	    <entry><literal>sidebar_format</literal></entry>
+	    <entry>string</entry>
+	    <entry><literal>%B%*  %n</literal></entry>
+	  </row>
+	  <row>
+	    <entry><literal>sidebar_indent_string</literal></entry>
+	    <entry>string</entry>
+	    <entry><literal>&nbsp;&nbsp;</literal> (two spaces)</entry>
+	  </row>
+	  <row>
+	    <entry><literal>sidebar_new_mail_only</literal></entry>
+	    <entry>boolean</entry>
+	    <entry><literal>no</literal></entry>
+	  </row>
+	  <row>
+	    <entry><literal>sidebar_next_new_wrap</literal></entry>
+	    <entry>boolean</entry>
+	    <entry><literal>no</literal></entry>
+	  </row>
+	  <row>
+	    <entry><literal>sidebar_short_path</literal></entry>
+	    <entry>boolean</entry>
+	    <entry><literal>no</literal></entry>
+	  </row>
+	  <row>
+	    <entry><literal>sidebar_sort_method</literal></entry>
+	    <entry>enum</entry>
+	    <entry><literal>unsorted</literal></entry>
+	  </row>
+	  <row>
+	    <entry><literal>sidebar_visible</literal></entry>
+	    <entry>boolean</entry>
+	    <entry><literal>no</literal></entry>
+	  </row>
+	  <row>
+	    <entry><literal>sidebar_whitelist</literal></entry>
+	    <entry>list</entry>
+	    <entry>(empty)</entry>
+	  </row>
+	  <row>
+	    <entry><literal>sidebar_width</literal></entry>
+	    <entry>number</entry>
+	    <entry><literal>20</literal></entry>
+	  </row>
+	</tbody>
+      </tgroup>
+    </table>
+  </sect2>
+
+  <sect2 id="sidebar-functions">
+    <title>Functions</title>
+
+    <para>
+      Sidebar adds the following functions to Mutt.
+      By default, none of them are bound to keys.
+    </para>
+
+    <table id="table-sidebar-functions">
+      <title>Sidebar Functions</title>
+      <tgroup cols="3">
+        <thead>
+          <row>
+            <entry>Menus</entry>
+            <entry>Function</entry>
+            <entry>Description</entry>
+          </row>
+        </thead>
+        <tbody>
+          <row>
+            <entry>index,pager</entry>
+            <entry><literal>&lt;sidebar-next&gt;</literal></entry>
+            <entry>Move the highlight to next mailbox</entry>
+          </row>
+          <row>
+            <entry>index,pager</entry>
+            <entry><literal>&lt;sidebar-next-new&gt;</literal></entry>
+            <entry>Move the highlight to next mailbox with new mail</entry>
+          </row>
+          <row>
+            <entry>index,pager</entry>
+            <entry><literal>&lt;sidebar-open&gt;</literal></entry>
+            <entry>Open highlighted mailbox</entry>
+          </row>
+          <row>
+            <entry>index,pager</entry>
+            <entry><literal>&lt;sidebar-page-down&gt;</literal></entry>
+            <entry>Scroll the Sidebar down 1 page</entry>
+          </row>
+          <row>
+            <entry>index,pager</entry>
+            <entry><literal>&lt;sidebar-page-up&gt;</literal></entry>
+            <entry>Scroll the Sidebar up 1 page</entry>
+          </row>
+          <row>
+            <entry>index,pager</entry>
+            <entry><literal>&lt;sidebar-prev&gt;</literal></entry>
+            <entry>Move the highlight to previous mailbox</entry>
+          </row>
+          <row>
+            <entry>index,pager</entry>
+            <entry><literal>&lt;sidebar-prev-new&gt;</literal></entry>
+            <entry>Move the highlight to previous mailbox with new mail</entry>
+          </row>
+          <row>
+            <entry>index,pager</entry>
+            <entry><literal>&lt;sidebar-toggle-visible&gt;</literal></entry>
+            <entry>Make the Sidebar (in)visible</entry>
+          </row>
+        </tbody>
+      </tgroup>
+    </table>
+  </sect2>
+
+  <sect2 id="sidebar-commands">
+    <title>Commands</title>
+    <cmdsynopsis>
+      <command>sidebar_whitelist<anchor id="sidebar-whitelist"/></command>
+      <arg choice="plain">
+        <replaceable class="parameter">mailbox</replaceable>
+      </arg>
+      <arg choice="opt" rep="repeat">
+        <replaceable class="parameter">mailbox</replaceable>
+      </arg>
+    </cmdsynopsis>
+  </sect2>
+
+  <sect2 id="sidebar-colors">
+    <title>Colors</title>
+
+    <table id="table-sidebar-colors">
+      <title>Sidebar Colors</title>
+      <tgroup cols="3">
+        <thead>
+          <row>
+            <entry>Name</entry>
+            <entry>Default Color</entry>
+            <entry>Description</entry>
+          </row>
+        </thead>
+        <tbody>
+          <row>
+            <entry><literal>sidebar_divider</literal></entry>
+            <entry>default</entry>
+            <entry>The dividing line between the Sidebar and the Index/Pager panels</entry>
+          </row>
+          <row>
+            <entry><literal>sidebar_flagged</literal></entry>
+            <entry>default</entry>
+            <entry>Mailboxes containing flagged mail</entry>
+          </row>
+          <row>
+            <entry><literal>sidebar_highlight</literal></entry>
+            <entry>underline</entry>
+            <entry>Cursor to select a mailbox</entry>
+          </row>
+          <row>
+            <entry><literal>sidebar_indicator</literal></entry>
+            <entry>mutt <literal>indicator</literal></entry>
+            <entry>The mailbox open in the Index panel</entry>
+          </row>
+          <row>
+            <entry><literal>sidebar_new</literal></entry>
+            <entry>default</entry>
+            <entry>Mailboxes containing new mail</entry>
+          </row>
+          <row>
+            <entry><literal>sidebar_spoolfile</literal></entry>
+            <entry>default</entry>
+            <entry>Mailbox that receives incoming mail</entry>
+          </row>
+        </tbody>
+      </tgroup>
+    </table>
+
+    <para>
+    If the <literal>sidebar_indicator</literal> color isn't set, then the default Mutt
+    indicator color will be used (the color used in the index panel).
+    </para>
+  </sect2>
+
+  <sect2 id="sidebar-sort">
+    <title>Sort</title>
+
+    <table id="table-sidebar-sort">
+      <title>Sidebar Sort</title>
+      <tgroup cols="2">
+        <thead>
+          <row>
+            <entry>Sort</entry>
+            <entry>Description</entry>
+          </row>
+        </thead>
+        <tbody>
+          <row>
+            <entry><literal>alpha</literal></entry>
+            <entry>Alphabetically by path</entry>
+          </row>
+          <row>
+            <entry><literal>count</literal></entry>
+            <entry>Total number of messages</entry>
+          </row>
+          <row>
+            <entry><literal>flagged</literal></entry>
+            <entry>Number of flagged messages</entry>
+          </row>
+          <row>
+            <entry><literal>name</literal></entry>
+            <entry>Alphabetically by path</entry>
+          </row>
+          <row>
+            <entry><literal>new</literal></entry>
+            <entry>Number of new messages</entry>
+          </row>
+          <row>
+            <entry><literal>path</literal></entry>
+            <entry>Alphabetically by path</entry>
+          </row>
+          <row>
+            <entry><literal>unsorted</literal></entry>
+            <entry>Do not resort the paths</entry>
+          </row>
+        </tbody>
+      </tgroup>
+    </table>
+  </sect2>
+
   <sect2 id="sidebar-muttrc">
     <title>Muttrc</title>
 <screen>
@@ -13133,168 +12913,6 @@
 		<listitem><para>Richard Russon <email>rich@flatcap.org</email></para></listitem>
 		</itemizedlist>
 	</sect2>
-=======
-<!--
-  <sect2 id="nntp-commands">
-    <title>Commands</title>
-  </sect2>
-
-  <sect2 id="nntp-colors">
-    <title>Colors</title>
-  </sect2>
-
-  <sect2 id="nntp-sort">
-    <title>Sort</title>
-  </sect2>
--->
-
-  <sect2 id="nntp-muttrc">
-    <title>Muttrc</title>
-
-<screen>
-<emphasis role="comment"># This is a complete list of nntp configuration.
-
-# --------------------------------------------------------------------------
-# VARIABLES - shown with their default values
-# --------------------------------------------------------------------------</emphasis>
-
-set ask_follow_up = no
-set ask_x_comment_to = no
-set catchup_newsgroup = ask-yes
-set followup_to_poster = ask-yes
-set group_index_format = '%4C %M%N %5s  %-45.45f %d'
-set inews = ''
-set mime_subject = yes
-set newsgroups_charset = utf-8
-set newsrc = '~/.newsrc'
-set news_cache_dir = '~/.mutt'
-set news_server = ''
-set nntp_authenticators = ''
-set nntp_context = 1000
-set nntp_listgroup = yes
-set nntp_load_description = yes
-set nntp_pass = ''
-set nntp_poll = 60
-set nntp_user = ''
-set post_moderated = ask-yes
-set save_unsubscribed = no
-set show_new_news = yes
-set show_only_unread = no
-set x_comment_to = no
-
-<emphasis role="comment"># --------------------------------------------------------------------------
-# FUNCTIONS - shown with an example mapping
-# --------------------------------------------------------------------------
-
-# mark all articles in newsgroup as read</emphasis>
-bind browser,index y catchup 
-
-<emphasis role="comment"># open a different newsgroup</emphasis>
-bind index,pager i change-newsgroup 
-
-<emphasis role="comment"># open a different virtual folder</emphasis>
-bind pager X change-vfolder 
-
-<emphasis role="comment"># edit the Followup-To field</emphasis>
-bind compose o edit-followup-to 
-
-<emphasis role="comment"># edit the newsgroups list</emphasis>
-bind compose N edit-newsgroups 
-
-<emphasis role="comment"># edit the X-Comment-To field</emphasis>
-bind compose x edit-x-comment-to 
-
-<emphasis role="comment"># read entire thread of the current message</emphasis>
-bind pager + entire-thread 
-
-<emphasis role="comment"># followup to newsgroup</emphasis>
-bind attachment,index,pager F followup-message 
-
-<emphasis role="comment"># modify (notmuch) tags</emphasis>
-bind pager ` modify-labels 
-
-<emphasis role="comment"># post message to newsgroup</emphasis>
-bind index,pager P post-message 
-
-<emphasis role="comment"># load list of all newsgroups from NNTP server</emphasis>
-bind browser g reload-active 
-
-<emphasis role="comment"># subscribe to current mbox (IMAP/NNTP only)</emphasis>
-bind browser s subscribe 
-
-<emphasis role="comment"># subscribe to newsgroups matching a pattern</emphasis>
-bind browser S subscribe-pattern 
-
-<emphasis role="comment"># mark all articles in newsgroup as unread</emphasis>
-bind browser Y uncatchup 
-
-<emphasis role="comment"># unsubscribe from current mbox (IMAP/NNTP only)</emphasis>
-bind browser u unsubscribe 
-
-<emphasis role="comment"># unsubscribe from newsgroups matching a pattern</emphasis>
-bind browser U unsubscribe-pattern 
-
-<emphasis role="comment"># open a different newsgroup in read only mode</emphasis>
-bind index,pager \ei change-newsgroup-readonly 
-
-<emphasis role="comment"># forward to newsgroup</emphasis>
-bind attachment,index,pager \eF forward-to-group 
-
-<emphasis role="comment"># get all children of the current message</emphasis>
-# bind index ??? get-children 
-
-<emphasis role="comment"># get parent of the current message</emphasis>
-bind index \eG get-parent 
-
-<emphasis role="comment"># force retrieval of mail from IMAP server
-# bind index,pager ??? imap-fetch-mail 
-
-# logout from all IMAP servers
-# bind index,pager ??? imap-logout-all 
-
-# modify labeld and then hide message
-# bind pager ??? modify-labels-then-hide 
-
-# reconstruct thread containing current message
-# bind index ??? reconstruct-thread 
-
-# generate virtual folder from query</emphasis>
-bind pager \eX vfolder-from-query 
-
-<emphasis role="comment"># get message with Message-Id</emphasis>
-bind index \CG get-message 
-
-<emphasis role="comment"># --------------------------------------------------------------------------
-
-# vim: syntax=muttrc</emphasis>
-</screen>
-  </sect2>
-
-  <sect2 id="nntp-see-also">
-    <title>See Also</title>
-
-    <itemizedlist>
-      <listitem><para><ulink url="http://www.neomutt.org/">NeoMutt Project</ulink></para></listitem>
-      <listitem><para><link linkend="compile-time-features">Compile-Time Features</link></para></listitem>
-    </itemizedlist>
-  </sect2>
-
-  <sect2 id="nntp-known-bugs">
-    <title>Known Bugs</title>
-    <para>
-      None
-    </para>
-  </sect2>
-
-  <sect2 id="nntp-credits">
-    <title>Credits</title>
-    <itemizedlist>
-    <listitem><para>Vsevolod Volkov <email>vvv@mutt.org.ua</email></para></listitem>
-    <listitem><para>Felix von Leitner <email>leitner@fefe.de</email></para></listitem>
-    <listitem><para>Richard Russon <email>rich@flatcap.org</email></para></listitem>
-    </itemizedlist>
-  </sect2>
->>>>>>> 3cb22371
 </sect1>
 
 </chapter>
