<?xml version="1.0" standalone="no"?>
<!DOCTYPE book PUBLIC "-//OASIS//DTD DocBook XML V4.2//EN"
  "http://www.oasis-open.org/docbook/xml/4.2/docbookx.dtd">
<book>

<bookinfo>
<title>The Mutt E-Mail Client</title>
<author>
<firstname>Michael</firstname><surname>Elkins</surname>
<email>me@cs.hmc.edu</email>
</author>
<releaseinfo>version @VERSION@</releaseinfo>

<abstract>
<para>
<quote>All mail clients suck.  This one just sucks less.</quote> &mdash;
me, circa 1995
</para>
</abstract>
</bookinfo>

<chapter id="intro">
<title>Introduction</title>

<para>
<emphasis role="bold">Mutt</emphasis> is a small but very powerful
text-based MIME mail client.  Mutt is highly configurable, and is well
suited to the mail power user with advanced features like key bindings,
keyboard macros, mail threading, regular expression searches and a
powerful pattern matching language for selecting groups of messages.
</para>

<sect1 id="homepage">
<title>Mutt Home Page</title>

<para>
The official homepage can be found at
<ulink url="http://www.mutt.org/">http://www.mutt.org/</ulink>.
</para>

</sect1>

<sect1 id="muttlists">
<title>Mailing Lists</title>

<para>
To subscribe to one of the following mailing lists, send a message with
the word <emphasis>subscribe</emphasis> in the body to
<emphasis>list-name</emphasis><literal>-request@mutt.org</literal>.
</para>

<itemizedlist>
<listitem>

<para>
<email>mutt-announce-request@mutt.org</email> &mdash; low traffic list for
announcements
</para>
</listitem>
<listitem>

<para>
<email>mutt-users-request@mutt.org</email> &mdash; help, bug reports and
feature requests
</para>
</listitem>
<listitem>

<para>
<email>mutt-dev-request@mutt.org</email> &mdash; development mailing list
</para>
</listitem>

</itemizedlist>

<para>
All messages posted to <emphasis>mutt-announce</emphasis> are
automatically forwarded to <emphasis>mutt-users</emphasis>, so you do
not need to be subscribed to both lists.
</para>

</sect1>

<sect1 id="distribution">
<title>Getting Mutt</title>

<para>
Mutt releases can be downloaded from <ulink
url="ftp://ftp.mutt.org/mutt/">ftp://ftp.mutt.org/mutt/</ulink>.  For a
list of mirror sites, please refer to <ulink
url="http://www.mutt.org/download.html">http://www.mutt.org/download.html</ulink>.
</para>

<para>
For nightly tarballs and version control access, please refer to the
<ulink url="http://dev.mutt.org/">Mutt development site</ulink>.
</para>

</sect1>

<sect1 id="irc">
<title>Mutt Online Resources</title>

<variablelist>

<varlistentry>
<term>Bug Tracking System</term>
<listitem>
<para>
The official Mutt bug tracking system can be found at
<ulink url="http://bugs.mutt.org/">http://bugs.mutt.org/</ulink>
</para>
</listitem>
</varlistentry>

<varlistentry>
<term>Wiki</term>
<listitem>
<para>
An (unofficial) wiki can be found
at <ulink url="http://wiki.mutt.org/">http://wiki.mutt.org/</ulink>.
</para>
</listitem>
</varlistentry>

<varlistentry>
<term>IRC</term>
<listitem>
<para>
For the IRC user community, visit channel <emphasis>#mutt</emphasis> on
<ulink url="http://www.freenode.net/">irc.freenode.net</ulink>.
</para>
</listitem>
</varlistentry>

<varlistentry>
<term>USENET</term>
<listitem>
<para>
For USENET, see the newsgroup <ulink url="news:comp.mail.mutt">comp.mail.mutt</ulink>.
</para>
</listitem>
</varlistentry>

</variablelist>

</sect1>

<sect1 id="contrib">
<title>Contributing to Mutt</title>

<para>
There are various ways to contribute to the Mutt project.
</para>

<para>
Especially for new users it may be helpful to meet other new and
experienced users to chat about Mutt, talk about problems and share
tricks.
</para>

<para>
Since translations of Mutt into other languages are highly appreciated,
the Mutt developers always look for skilled translators that help
improve and continue to maintain stale translations.
</para>

<para>
For contributing code patches for new features and bug fixes, please
refer to the developer pages at
<ulink url="http://dev.mutt.org/">http://dev.mutt.org/</ulink> for more details.
</para>

</sect1>

<sect1 id="typo">
<title>Typographical Conventions</title>

<para>
This section lists typographical conventions followed throughout this
manual. See table <xref linkend="tab-typo"/> for typographical
conventions for special terms.
</para>

<table id="tab-typo">
<title>Typographical conventions for special terms</title>
<tgroup cols="2">
<thead>
<row><entry>Item</entry><entry>Refers to...</entry></row>
</thead>
<tbody>
<row><entry><literal>printf(3)</literal></entry><entry>UNIX manual pages, execute <literal>man 3 printf</literal></entry></row>
<row><entry><literal>&lt;PageUp&gt;</literal></entry><entry>named keys</entry></row>
<row><entry><literal>&lt;create-alias&gt;</literal></entry><entry>named Mutt function</entry></row>
<row><entry><literal>^G</literal></entry><entry>Control+G key combination</entry></row>
<row><entry>$mail_check</entry><entry>Mutt configuration option</entry></row>
<row><entry><literal>$HOME</literal></entry><entry>environment variable</entry></row>
</tbody>
</tgroup>
</table>

<para>
Examples are presented as:
</para>

<screen>
mutt -v
</screen>

<para>
Within command synopsis, curly brackets (<quote>{}</quote>) denote a set
of options of which one is mandatory, square brackets
(<quote>[]</quote>) denote optional arguments, three dots
denote that the argument may be repeated arbitrary times.
</para>

</sect1>

<sect1 id="copyright">
<title>Copyright</title>

<para>
Mutt is Copyright &copy; 1996-2016 Michael R. Elkins
<email>me@mutt.org</email> and others.
</para>

<para>
This program is free software; you can redistribute it and/or modify it
under the terms of the GNU General Public License as published by the
Free Software Foundation; either version 2 of the License, or (at your
option) any later version.
</para>

<para>
This program is distributed in the hope that it will be useful, but
WITHOUT ANY WARRANTY; without even the implied warranty of
MERCHANTABILITY or FITNESS FOR A PARTICULAR PURPOSE.  See the GNU
General Public License for more details.
</para>

<para>
You should have received a copy of the GNU General Public License along
with this program; if not, write to the Free Software Foundation, Inc.,
51 Franklin Street, Fifth Floor, Boston, MA 02110-1301, USA.
</para>

</sect1>

</chapter>

<chapter id="gettingstarted">
<title>Getting Started</title>

<para>
This section is intended as a brief overview of how to use Mutt.  There
are many other features which are described elsewhere in the manual.
There is even more information available in the Mutt FAQ and various web
pages. See the <ulink url="http://www.mutt.org/">Mutt homepage</ulink>
for more details.
</para>

<para>
The keybindings described in this section are the defaults as
distributed.  Your local system administrator may have altered the
defaults for your site.  You can always type <quote>?</quote> in any
menu to display the current bindings.
</para>

<para>
The first thing you need to do is invoke Mutt, simply by typing
<literal>mutt</literal> at the command line.  There are various
command-line options, see either the Mutt man page or the <link
linkend="commandline">reference</link>.
</para>

<sect1 id="core-concepts">
<title>Core Concepts</title>

<para>
Mutt is a text-based application which interacts with users through
different menus which are mostly line-/entry-based or page-based. A
line-based menu is the so-called <quote>index</quote> menu (listing all
messages of the currently opened folder) or the <quote>alias</quote>
menu (allowing you to select recipients from a list). Examples for
page-based menus are the <quote>pager</quote> (showing one message at a
time) or the <quote>help</quote> menu listing all available key
bindings.
</para>

<para>
The user interface consists of a context sensitive help line at the top,
the menu's contents followed by a context sensitive status line and
finally the command line. The command line is used to display
informational and error messages as well as for prompts and for entering
interactive commands.
</para>

<para>
Mutt is configured through variables which, if the user wants to
permanently use a non-default value, are written to configuration
files. Mutt supports a rich config file syntax to make even complex
configuration files readable and commentable.
</para>

<para>
Because Mutt allows for customizing almost all key bindings, there are
so-called <quote>functions</quote> which can be executed manually (using
the command line) or in macros. Macros allow the user to bind a sequence
of commands to a single key or a short key sequence instead of repeating
a sequence of actions over and over.
</para>

<para>
Many commands (such as saving or copying a message to another folder)
can be applied to a single message or a set of messages (so-called
<quote>tagged</quote> messages). To help selecting messages, Mutt
provides a rich set of message patterns (such as recipients, sender,
body contents, date sent/received, etc.) which can be combined into
complex expressions using the boolean <emphasis>and</emphasis> and
<emphasis>or</emphasis> operations as well as negating. These patterns
can also be used to (for example) search for messages or to limit the
index to show only matching messages.
</para>

<para>
Mutt supports a <quote>hook</quote> concept which allows the user to
execute arbitrary configuration commands and functions in certain
situations such as entering a folder, starting a new message or replying
to an existing one. These hooks can be used to highly customize Mutt's
behavior including managing multiple identities, customizing the
display for a folder or even implementing auto-archiving based on a
per-folder basis and much more.
</para>

<para>
Besides an interactive mode, Mutt can also be used as a command-line
tool only send messages. It also supports a
<literal>mailx(1)</literal>-compatible interface, see <xref
linkend="tab-commandline-options"/> for a complete list of command-line
options.
</para>

</sect1>

<sect1 id="concept-screens-and-menus">
<title>Screens and Menus</title>

<sect2 id="intro-index">
<title>Index</title>

<para>
The index is the screen that you usually see first when you start
Mutt. It gives an overview over your emails in the currently opened
mailbox. By default, this is your system mailbox.  The information you
see in the index is a list of emails, each with its number on the left,
its flags (new email, important email, email that has been forwarded or
replied to, tagged email, ...), the date when email was sent, its
sender, the email size, and the subject. Additionally, the index also
shows thread hierarchies: when you reply to an email, and the other
person replies back, you can see the other person's email in a
"sub-tree" below.  This is especially useful for personal email between
a group of people or when you've subscribed to mailing lists.
</para>

</sect2>

<sect2 id="intro-pager">
<title>Pager</title>

<para>
The pager is responsible for showing the email content. On the top of
the pager you have an overview over the most important email headers
like the sender, the recipient, the subject, and much more
information. How much information you actually see depends on your
configuration, which we'll describe below.
</para>

<para>
Below the headers, you see the email body which usually contains the
message. If the email contains any attachments, you will see more
information about them below the email body, or, if the attachments are
text files, you can view them directly in the pager.
</para>

<para>
To give the user a good overview, it is possible to configure Mutt to
show different things in the pager with different colors. Virtually
everything that can be described with a regular expression can be
colored, e.g. URLs, email addresses or smileys.
</para>

</sect2>

<sect2 id="intro-browser">
<title>File Browser</title>

<para>
The file browser is the interface to the local or remote file
system. When selecting a mailbox to open, the browser allows custom
sorting of items, limiting the items shown by a regular expression and a
freely adjustable format of what to display in which way. It also allows
for easy navigation through the file system when selecting file(s) to
attach to a message, select multiple files to attach and many more.
</para>

</sect2>

<sect2 id="intro-sidebar">
  <title>Sidebar</title>
  <para>
    The Sidebar shows a list of all your mailboxes.  The list can be
    turned on and off, it can be themed and the list style can be
    configured.
  </para>
  <para>
    This part of the manual is suitable for beginners.
    If you already know Mutt you could skip ahead to the main
    <link linkend="sidebar">Sidebar guide</link>.
    If you just want to get started, you could use the sample
    <link linkend="sidebar-muttrc">Sidebar muttrc</link>.
  </para>
  <para>
    To check if Mutt supports <quote>Sidebar</quote>, look for the string
    <literal>+USE_SIDEBAR</literal> in the mutt version.
  </para>
<screen>
mutt -v
</screen>
  <para>
    <emphasis role="bold">Let's turn on the Sidebar:</emphasis>
  </para>
<screen>
set sidebar_visible
set sidebar_format = "%B%?F? [%F]?%* %?N?%N/?%S"
set mail_check_stats
</screen>
  <para>
    You will see something like this.
    A list of mailboxes on the left.
    A list of emails, from the selected mailbox, on the right.
  </para>
<screen>
<emphasis role="indicator">Fruit [1]     3/8</emphasis>|  1    + Jan 24  Rhys Lee         (192)  Yew
Animals [1]   2/6|  2    + Feb 11  Grace Hall       (167)  Ilama
Cars            4|  3      Feb 23  Aimee Scott      (450)  Nectarine
Seas          1/7|  4    ! Feb 28  Summer Jackson   (264)  Lemon
                 |  5      Mar 07  Callum Harrison  (464)  Raspberry
                 |<emphasis role="indicator">  6 N  + Mar 24  Samuel Harris    (353)  Tangerine          </emphasis>
                 |  7 N  + Sep 05  Sofia Graham     (335)  Cherry
                 |  8 N    Sep 16  Ewan Brown       (105)  Ugli
                 |
                 |
</screen>
<para>
  This user has four mailboxes: <quote>Fruit</quote>,
  <quote>Cars</quote>, <quote>Animals</quote> and
  <quote>Seas</quote>.
</para>
<para>
  The current, open, mailbox is <quote>Fruit</quote>.  We can
  also see information about the other mailboxes.  For example:
  The <quote>Animals</quote> mailbox contains, 1 flagged email, 2
  new emails out of a total of 6 emails.
</para>
  <sect3 id="intro-sidebar-navigation">
    <title>Navigation</title>
    <para>
      The Sidebar adds some new <link linkend="sidebar-functions">functions</link>
      to Mutt.
    </para>
    <para>
      The user pressed the <quote>c</quote> key to
      <literal>&lt;change-folder&gt;</literal> to the
      <quote>Animals</quote> mailbox.  The Sidebar automatically
      updated the indicator to match.
    </para>
<screen>
Fruit [1]     3/8|  1      Jan 03  Tia Gibson       (362)  Caiman
<emphasis role="indicator">Animals [1]   2/6</emphasis>|  2    + Jan 22  Rhys Lee         ( 48)  Dolphin
Cars            4|  3    ! Aug 16  Ewan Brown       (333)  Hummingbird
Seas          1/7|  4      Sep 25  Grace Hall       ( 27)  Capybara
                 |<emphasis role="indicator">  5 N  + Nov 12  Evelyn Rogers    (453)  Tapir              </emphasis>
                 |  6 N  + Nov 16  Callum Harrison  (498)  Hedgehog
                 |
                 |
                 |
                 |
</screen>
    <para>
      Let's map some functions:
    </para>
<screen>
bind index,pager \CP sidebar-prev       <emphasis role="comment"># Ctrl-Shift-P - Previous Mailbox</emphasis>
bind index,pager \CN sidebar-next       <emphasis role="comment"># Ctrl-Shift-N - Next Mailbox</emphasis>
bind index,pager \CO sidebar-open       <emphasis role="comment"># Ctrl-Shift-O - Open Highlighted Mailbox</emphasis>
</screen>
    <para>
      Press <quote>Ctrl-Shift-N</quote> (Next mailbox) twice will
      move the Sidebar <emphasis role="bold">highlight</emphasis> to
      down to the <quote>Seas</quote> mailbox.
    </para>
<screen>
Fruit [1]     3/8|  1      Jan 03  Tia Gibson       (362)  Caiman
<emphasis role="indicator">Animals [1]   2/6</emphasis>|  2    + Jan 22  Rhys Lee         ( 48)  Dolphin
Cars            4|  3    ! Aug 16  Ewan Brown       (333)  Hummingbird
<emphasis role="highlight">Seas          1/7</emphasis>|  4      Sep 25  Grace Hall       ( 27)  Capybara
                 |<emphasis role="indicator">  5 N  + Nov 12  Evelyn Rogers    (453)  Tapir              </emphasis>
                 |  6 N  + Nov 16  Callum Harrison  (498)  Hedgehog
                 |
                 |
                 |
                 |
</screen>
    <note>
      <para>
        Functions <literal>&lt;sidebar-next&gt;</literal> and
        <literal>&lt;sidebar-prev&gt;</literal> move the Sidebar
        <emphasis role="bold">highlight</emphasis>.
        They <emphasis role="bold">do not</emphasis> change the open
        mailbox.
      </para>
    </note>
    <para>
      Press <quote>Ctrl-Shift-O</quote>
      (<literal>&lt;sidebar-open&gt;</literal>)
      to open the highlighted mailbox.
    </para>
<screen>
Fruit [1]     3/8|  1    ! Mar 07  Finley Jones     (139)  Molucca Sea
Animals [1]   2/6|  2    + Mar 24  Summer Jackson   ( 25)  Arafura Sea
Cars            4|  3    + Feb 28  Imogen Baker     (193)  Pechora Sea
<emphasis role="indicator">Seas          1/7</emphasis>|<emphasis role="indicator">  4 N  + Feb 23  Isla Hussain     (348)  Balearic Sea       </emphasis>
                 |
                 |
                 |
                 |
                 |
                 |
</screen>
  </sect3>
  <sect3 id="intro-sidebar-features">
    <title>Features</title>
    <para>
      The Sidebar shows a list of mailboxes in a panel.
    </para>
    <para>
      Everything about the Sidebar can be configured.
    </para>
    <itemizedlist>
    <title><link linkend="intro-sidebar-basics">State of the Sidebar</link></title>
      <listitem><para>Visibility</para></listitem>
      <listitem><para>Width</para></listitem>
    </itemizedlist>
    <itemizedlist>
    <title><link linkend="intro-sidebar-limit">Which mailboxes are displayed</link></title>
      <listitem><para>Display all</para></listitem>
      <listitem><para>Limit to mailboxes with new mail</para></listitem>
      <listitem><para>Whitelist mailboxes to display always</para></listitem>
    </itemizedlist>
    <itemizedlist>
    <title><link linkend="sidebar-sort">The order in which mailboxes are displayed</link></title>
      <listitem><para>Unsorted (order of mailboxes commands)</para></listitem>
      <listitem><para>Sorted alphabetically</para></listitem>
      <listitem><para>Sorted by number of new mails</para></listitem>
    </itemizedlist>
    <itemizedlist>
    <title><link linkend="intro-sidebar-colors">Color</link></title>
      <listitem><para>Sidebar indicators and divider</para></listitem>
      <listitem><para>Mailboxes depending on their type</para></listitem>
      <listitem><para>Mailboxes depending on their contents</para></listitem>
    </itemizedlist>
    <itemizedlist>
    <title><link linkend="sidebar-functions">Key bindings</link></title>
      <listitem><para>Hide/Unhide the Sidebar</para></listitem>
      <listitem><para>Select previous/next mailbox</para></listitem>
      <listitem><para>Select previous/next mailbox with new mail</para></listitem>
      <listitem><para>Page up/down through a list of mailboxes</para></listitem>
    </itemizedlist>
    <itemizedlist>
    <title>Misc</title>
      <listitem><para><link linkend="intro-sidebar-format">Formatting string for mailbox</link></para></listitem>
      <listitem><para><link linkend="sidebar-next-new-wrap">Wraparound searching</link></para></listitem>
      <listitem><para><link linkend="intro-sidebar-abbrev">Flexible mailbox abbreviations</link></para></listitem>
      <listitem><para>Support for Unicode mailbox names (utf-8)</para></listitem>
    </itemizedlist>
  </sect3>
  <sect3 id="intro-sidebar-display">
    <title>Display</title>
    <para>
      Everything about the Sidebar can be configured.
    </para>
    <itemizedlist>
      <title>For a quick reference:</title>
      <listitem><para><link linkend="sidebar-variables">Sidebar variables to set</link> </para></listitem>
      <listitem><para><link linkend="sidebar-colors">Sidebar colors to apply</link></para></listitem>
      <listitem><para><link linkend="sidebar-sort">Sidebar sort methods</link></para></listitem>
    </itemizedlist>
    <sect4 id="intro-sidebar-basics">
      <title>Sidebar Basics</title>
      <para>
        The most important variable is <literal>$sidebar_visible</literal>.
        You can set this in your <quote>muttrc</quote>, or bind a key to the
        function <literal>&lt;sidebar-toggle-visible&gt;</literal>.
      </para>
<screen>
set sidebar_visible                         <emphasis role="comment"># Make the Sidebar visible by default</emphasis>
bind index,pager B sidebar-toggle-visible   <emphasis role="comment"># Use 'B' to switch the Sidebar on and off</emphasis>
</screen>
      <para>
        Next, decide how wide you want the Sidebar to be.  25
        characters might be enough for the mailbox name and some numbers.
    Remember, you can hide/show the Sidebar at the press of button.
    </para>
    <para>
    Finally, you might want to change the divider character.
    By default, Sidebar draws an ASCII line between it and the Index panel
        If your terminal supports it, you can use a Unicode line-drawing character.
      </para>
<screen>
set sidebar_width = 25                  <emphasis role="comment"># Plenty of space</emphasis>
set sidebar_divider_char = '│'          <emphasis role="comment"># Pretty line-drawing character</emphasis>
</screen>
    </sect4>
    <sect4 id="intro-sidebar-format">
      <title>Sidebar Format String</title>
      <para>
        <literal>$sidebar_format</literal> allows you to customize the Sidebar display.
        For an introduction, read <link linkend="index-format">format strings</link>
        including the section about <link linkend="formatstrings-conditionals">conditionals</link>.
      </para>
      <para>
        The default value is <literal>%B%*  %n</literal>
        The default value is <literal>%B%?F? [%F]?%* %?N?%N/?%S</literal>
      </para>
      <itemizedlist>
        <title>Which breaks down as:</title>
        <listitem><para><literal>%B</literal> - Mailbox name</para></listitem>
        <listitem><para><literal>%?F? [%F]?</literal> - If flagged emails <literal>[%F]</literal>, otherwise nothing</para></listitem>
        <listitem><para><literal>%* </literal> - Pad with spaces</para></listitem>
        <listitem><para><literal>%?N?%N/?</literal> - If new emails <literal>%N/</literal>, otherwise nothing</para></listitem>
        <listitem><para><literal>%S</literal> - Total number of emails</para></listitem>
      </itemizedlist>
      <table>
        <title>sidebar_format</title>
        <tgroup cols="3">
          <thead>
            <row>
              <entry>Format</entry>
              <entry>Notes</entry>
              <entry>Description</entry>
            </row>
          </thead>
          <tbody>
            <row>
              <entry>%B</entry>
              <entry></entry>
              <entry>Name of the mailbox</entry>
            </row>
            <row>
              <entry>%S</entry>
              <entry>* †</entry>
              <entry>Size of mailbox (total number of messages)</entry>
            </row>
            <row>
              <entry>%F</entry>
              <entry>* †</entry>
              <entry>Number of Flagged messages in the mailbox</entry>
            </row>
            <row>
              <entry>%N</entry>
              <entry>* †</entry>
              <entry>Number of New messages in the mailbox</entry>
            </row>
            <row>
              <entry>%n</entry>
              <entry>*</entry>
              <entry>If there's new mail, display <quote>N</quote>, otherwise nothing</entry>
            </row>
            <row>
              <entry>%!</entry>
              <entry></entry>
              <entry>
                <quote>!</quote>: one flagged message;
                <quote>!!</quote>: two flagged messages;
                <quote>n!</quote>: n flagged messages (for n &gt; 2).
                Otherwise prints nothing.
              </entry>
            </row>
            <row>
              <entry>%d</entry>
              <entry>* ‡</entry>
              <entry>Number of deleted messages</entry>
            </row>
            <row>
              <entry>%L</entry>
              <entry>* ‡</entry>
              <entry>Number of messages after limiting</entry>
            </row>
            <row>
              <entry>%t</entry>
              <entry>* ‡</entry>
              <entry>Number of tagged messages</entry>
            </row>
            <row>
              <entry>%&gt;X</entry>
              <entry></entry>
              <entry>Right justify the rest of the string and pad with <quote>X</quote></entry>
            </row>
            <row>
              <entry>%|X</entry>
              <entry></entry>
              <entry>Pad to the end of the line with
              <quote>X</quote></entry>
            </row>
            <row>
              <entry>%*X</entry>
              <entry></entry>
              <entry>Soft-fill with character <quote>X</quote>as pad</entry>
            </row>
          </tbody>
        </tgroup>
      </table>
      <para>
      * = Can be optionally printed if nonzero
      </para>
      <para>
      † = To use this expandos, you must first: <screen>set mail_check_stats</screen>
      </para>
      <para>
      ‡ = Only applicable to the current folder
      </para>
      <para>
        Here are some examples.
        They show the number of (F)lagged, (N)ew and (S)ize.
      </para>
      <table>
        <title>sidebar_format</title>
        <tgroup cols="2">
          <thead>
            <row>
              <entry>Format</entry>
              <entry>Example</entry>
            </row>
          </thead>
          <tbody>
            <row>
              <entry><literal>%B%?F? [%F]?%* %?N?%N/?%S</literal></entry>
              <entry><screen>mailbox [F]            N/S</screen></entry>
            </row>
            <row>
              <entry><literal>%B%* %F:%N:%S</literal></entry>
              <entry><screen>mailbox              F:N:S</screen></entry>
            </row>
            <row>
              <entry><literal>%B %?N?(%N)?%* %S</literal></entry>
              <entry><screen>mailbox (N)              S</screen></entry>
            </row>
            <row>
              <entry><literal>%B%* ?F?%F/?%N</literal></entry>
              <entry><screen>mailbox                F/S</screen></entry>
            </row>
          </tbody>
        </tgroup>
      </table>
    </sect4>
    <sect4 id="intro-sidebar-abbrev">
      <title>Abbreviating Mailbox Names</title>
      <para>
        <literal>$sidebar_delim_chars</literal> tells Sidebar
        how to split up mailbox paths.  For local directories
        use <quote>/</quote>; for IMAP folders use <quote>.</quote>
      </para>
      <sect5 id="intro-sidebar-abbrev-ex1">
        <title>Example 1</title>
        <para>
          This example works well if your mailboxes have unique names
          after the last separator.
        </para>
        <para>
          Add some mailboxes of diffent depths.
        </para>
<screen>
set folder="~/mail"
mailboxes =fruit/apple          =fruit/banana          =fruit/cherry
mailboxes =water/sea/sicily     =water/sea/archipelago =water/sea/sibuyan
mailboxes =water/ocean/atlantic =water/ocean/pacific   =water/ocean/arctic
</screen>
        <para>
          Shorten the names:
        </para>
<screen>
set sidebar_short_path                  <emphasis role="comment"># Shorten mailbox names</emphasis>
set sidebar_delim_chars="/"             <emphasis role="comment"># Delete everything up to the last / character</emphasis>
</screen>
        <para>
          The screenshot below shows what the Sidebar would look like
          before and after shortening.
        </para>
<screen>
|fruit/apple                            |apple
|fruit/banana                           |banana
|fruit/cherry                           |cherry
|water/sea/sicily                       |sicily
|water/sea/archipelago                  |archipelago
|water/sea/sibuyan                      |sibuyan
|water/ocean/atlantic                   |atlantic
|water/ocean/pacific                    |pacific
|water/ocean/arctic                     |arctic
</screen>
      </sect5>
      <sect5 id="intro-sidebar-abbrev-ex2">
        <title>Example 2</title>
        <para>
          This example works well if you have lots of mailboxes which are arranged
          in a tree.
        </para>
        <para>
          Add some mailboxes of diffent depths.
        </para>
<screen>
set folder="~/mail"
mailboxes =fruit
mailboxes =fruit/apple =fruit/banana =fruit/cherry
mailboxes =water
mailboxes =water/sea
mailboxes =water/sea/sicily =water/sea/archipelago =water/sea/sibuyan
mailboxes =water/ocean
mailboxes =water/ocean/atlantic =water/ocean/pacific =water/ocean/arctic
</screen>
        <para>
          Shorten the names:
        </para>
<screen>
set sidebar_short_path                  <emphasis role="comment"># Shorten mailbox names</emphasis>
set sidebar_delim_chars="/"             <emphasis role="comment"># Delete everything up to the last / character</emphasis>
set sidebar_folder_indent               <emphasis role="comment"># Indent folders whose names we've shortened</emphasis>
set sidebar_indent_string="  "          <emphasis role="comment"># Indent with two spaces</emphasis>
</screen>
        <para>
          The screenshot below shows what the Sidebar would look like
          before and after shortening.
        </para>
<screen>
|fruit                                  |fruit
|fruit/apple                            |  apple
|fruit/banana                           |  banana
|fruit/cherry                           |  cherry
|water                                  |water
|water/sea                              |  sea
|water/sea/sicily                       |    sicily
|water/sea/archipelago                  |    archipelago
|water/sea/sibuyan                      |    sibuyan
|water/ocean                            |  ocean
|water/ocean/atlantic                   |    atlantic
|water/ocean/pacific                    |    pacific
|water/ocean/arctic                     |    arctic
</screen>
        <para>
          Sometimes, it will be necessary to add mailboxes, that you
          don't use, to fill in part of the tree.  This will trade
          vertical space for horizonal space (but it looks good).
        </para>
      </sect5>
    </sect4>
    <sect4 id="intro-sidebar-limit">
      <title>Limiting the Number of Mailboxes</title>
      <para>
        If you have a lot of mailboxes, sometimes it can be useful to hide
        the ones you aren't using.  <literal>$sidebar_new_mail_only</literal>
        tells Sidebar to only show mailboxes that contain new, or flagged, email.
      </para>
      <para>
        If you want some mailboxes to be always visible, then use the
        <literal>sidebar_whitelist</literal> command.  It takes a list of
        mailboxes as parameters.
      </para>
<screen>
set sidebar_new_mail_only               <emphasis role="comment"># Only mailboxes with new/flagged email</emphasis>
sidebar_whitelist fruit fruit/apple     <emphasis role="comment"># Always display these two mailboxes</emphasis>
</screen>
    </sect4>
  </sect3>
  <sect3 id="intro-sidebar-colors">
    <title>Colors</title>
    <para>
      Here is a sample color scheme:
    </para>
<screen>
color sidebar_indicator default color17         <emphasis role="comment"># Dark blue background</emphasis>
color sidebar_highlight white   color238        <emphasis role="comment"># Grey background</emphasis>
color sidebar_spoolfile yellow  default         <emphasis role="comment"># Yellow</emphasis>
color sidebar_new       green   default         <emphasis role="comment"># Green</emphasis>
color sidebar_flagged   red     default         <emphasis role="comment"># Red</emphasis>
color sidebar_divider   color8  default         <emphasis role="comment"># Dark grey</emphasis>
</screen>
    <para>
      There is a priority order when coloring Sidebar mailboxes.
      e.g.  If a mailbox has new mail it will have the
      <literal>sidebar_new</literal> color, even if it also contains
      flagged mails.
    </para>
    <table id="table-intro-sidebar-colors">
      <title>Sidebar Color Priority</title>
      <tgroup cols="3">
        <thead>
          <row>
            <entry>Priority</entry>
            <entry>Color</entry>
            <entry>Description</entry>
          </row>
        </thead>
        <tbody>
          <row>
            <entry>Highest</entry>
            <entry><literal>sidebar_indicator</literal></entry>
            <entry>Mailbox is open</entry>
          </row>
          <row>
            <entry></entry>
            <entry><literal>sidebar_highlight</literal></entry>
            <entry>Mailbox is highlighed</entry>
          </row>
          <row>
            <entry></entry>
            <entry><literal>sidebar_spoolfile</literal></entry>
            <entry>Mailbox is the spoolfile (receives incoming mail)</entry>
          </row>
          <row>
            <entry></entry>
            <entry><literal>sidebar_new</literal></entry>
            <entry>Mailbox contains new mail</entry>
          </row>
          <row>
            <entry></entry>
            <entry><literal>sidebar_flagged</literal></entry>
            <entry>Mailbox contains flagged mail</entry>
          </row>
          <row>
            <entry>Lowest</entry>
            <entry>(None)</entry>
            <entry>Mailbox does not match above</entry>
          </row>
        </tbody>
      </tgroup>
    </table>
  </sect3>
  <sect3 id="intro-sidebar-config-changes">
    <title>Config Changes</title>
    <para>
      If you haven't used Sidebar before, you can ignore this section.
    </para>
    <para>
      Some of the Sidebar config has been changed to make its meaning clearer.
      These changes have been made since the previous Sidebar release: 2015-11-11.
    </para>
    <table id="table-intro-sidebar-config-changes">
      <title>Config Changes</title>
      <tgroup cols="2">
        <thead>
          <row>
            <entry>Old Name</entry>
            <entry>New Name</entry>
          </row>
        </thead>
        <tbody>
          <row>
            <entry><literal>$sidebar_delim</literal></entry>
            <entry><literal>$sidebar_divider_char</literal></entry>
          </row>
          <row>
            <entry><literal>$sidebar_folderindent</literal></entry>
            <entry><literal>$sidebar_folder_indent</literal></entry>
          </row>
          <row>
            <entry><literal>$sidebar_indentstr</literal></entry>
            <entry><literal>$sidebar_indent_string</literal></entry>
          </row>
          <row>
            <entry><literal>$sidebar_newmail_only</literal></entry>
            <entry><literal>$sidebar_new_mail_only</literal></entry>
          </row>
          <row>
            <entry><literal>$sidebar_shortpath</literal></entry>
            <entry><literal>$sidebar_short_path</literal></entry>
          </row>
          <row>
            <entry><literal>$sidebar_sort</literal></entry>
            <entry><literal>$sidebar_sort_method</literal></entry>
          </row>
          <row>
            <entry><literal>&lt;sidebar-scroll-down&gt;</literal></entry>
            <entry><literal>&lt;sidebar-page-down&gt;</literal></entry>
          </row>
          <row>
            <entry><literal>&lt;sidebar-scroll-up&gt;</literal></entry>
            <entry><literal>&lt;sidebar-page-up&gt;</literal></entry>
          </row>
        </tbody>
      </tgroup>
    </table>
  </sect3>
</sect2>

<sect2 id="intro-help">
<title>Help</title>

<para>
The help screen is meant to offer a quick help to the user. It lists the
current configuration of key bindings and their associated commands
including a short description, and currently unbound functions that
still need to be associated with a key binding (or alternatively, they
can be called via the Mutt command prompt).
</para>

</sect2>

<sect2 id="intro-compose">
<title>Compose Menu</title>

<para>
The compose menu features a split screen containing the information
which really matter before actually sending a message by mail: who gets
the message as what (recipients and who gets what kind of
copy). Additionally, users may set security options like deciding
whether to sign, encrypt or sign and encrypt a message with/for what
keys. Also, it's used to attach messages, to re-edit any attachment
including the message itself.
</para>

</sect2>

<sect2 id="intro-alias">
<title>Alias Menu</title>

<para>
The alias menu is used to help users finding the recipients of
messages. For users who need to contact many people, there's no need to
remember addresses or names completely because it allows for searching,
too. The alias mechanism and thus the alias menu also features grouping
several addresses by a shorter nickname, the actual alias, so that users
don't have to select each single recipient manually.
</para>

</sect2>

<sect2 id="intro-attach">
<title>Attachment Menu</title>

<para>
As will be later discussed in detail, Mutt features a good and stable
MIME implementation, that is, it supports sending and receiving messages
of arbitrary MIME types. The attachment menu displays a message's
structure in detail: what content parts are attached to which parent
part (which gives a true tree structure), which type is of what type and
what size.  Single parts may saved, deleted or modified to offer great
and easy access to message's internals.
</para>

</sect2>

</sect1>

<sect1 id="menus">
<title>Moving Around in Menus</title>

<para>
The most important navigation keys common to line- or entry-based menus
are shown in <xref linkend="tab-keys-nav-line"/> and in <xref
linkend="tab-keys-nav-page"/> for page-based menus.
</para>

<table id="tab-keys-nav-line">
<title>Most common navigation keys in entry-based menus</title>
<tgroup cols="3">
<thead>
<row><entry>Key</entry><entry>Function</entry><entry>Description</entry></row>
</thead>
<tbody>
<row><entry>j or &lt;Down&gt;</entry><entry><literal>&lt;next-entry&gt;</literal></entry><entry>move to the next entry</entry></row>
<row><entry>k or &lt;Up&gt;</entry><entry><literal>&lt;previous-entry&gt;</literal></entry><entry>move to the previous entry</entry></row>
<row><entry>z or &lt;PageDn&gt;</entry><entry><literal>&lt;page-down&gt;</literal></entry><entry>go to the next page</entry></row>
<row><entry>Z or &lt;PageUp&gt;</entry><entry><literal>&lt;page-up&gt;</literal></entry><entry>go to the previous page</entry></row>
<row><entry>= or &lt;Home&gt;</entry><entry><literal>&lt;first-entry&gt;</literal></entry><entry>jump to the first entry</entry></row>
<row><entry>* or &lt;End&gt;</entry><entry><literal>&lt;last-entry&gt;</literal></entry><entry>jump to the last entry</entry></row>
<row><entry>q</entry><entry><literal>&lt;quit&gt;</literal></entry><entry>exit the current menu</entry></row>
<row><entry>?</entry><entry><literal>&lt;help&gt;</literal></entry><entry>list all keybindings for the current menu</entry></row>
</tbody>
</tgroup>
</table>

<table id="tab-keys-nav-page">
<title>Most common navigation keys in page-based menus</title>
<tgroup cols="3">
<thead>
<row><entry>Key</entry><entry>Function</entry><entry>Description</entry></row>
</thead>
<tbody>
<row><entry>J or &lt;Return&gt;</entry><entry><literal>&lt;next-line&gt;</literal></entry><entry>scroll down one line</entry></row>
<row><entry>&lt;Backspace&gt;</entry><entry><literal>&lt;previous-line&gt;</literal></entry><entry>scroll up one line</entry></row>
<row><entry>K, &lt;Space&gt; or &lt;PageDn&gt;</entry><entry><literal>&lt;next-page&gt;</literal></entry><entry>move to the next page</entry></row>
<row><entry>- or &lt;PageUp&gt;</entry><entry><literal>&lt;previous-page&gt;</literal></entry><entry>move the previous page</entry></row>
<row><entry>&lt;Home&gt;</entry><entry><literal>&lt;top&gt;</literal></entry><entry>move to the top</entry></row>
<row><entry>&lt;End&gt;</entry><entry><literal>&lt;bottom&gt;</literal></entry><entry>move to the bottom</entry></row>
</tbody>
</tgroup>
</table>

</sect1>

<sect1 id="editing">
<title>Editing Input Fields</title>

<sect2 id="editing-intro">
<title>Introduction</title>

<para>
Mutt has a built-in line editor for inputting text, e.g. email addresses
or filenames. The keys used to manipulate text input are very similar to
those of Emacs. See <xref linkend="tab-keys-editor"/> for a full
reference of available functions, their default key bindings, and short
descriptions.
</para>

<table id="tab-keys-editor">
<title>Most common line editor keys</title>
<tgroup cols="3">
<thead>
<row><entry>Key</entry><entry>Function</entry><entry>Description</entry></row>
</thead>
<tbody>
<row><entry>^A or &lt;Home&gt;</entry><entry><literal>&lt;bol&gt;</literal></entry><entry>move to the start of the line</entry></row>
<row><entry>^B or &lt;Left&gt;</entry><entry><literal>&lt;backward-char&gt;</literal></entry><entry>move back one char</entry></row>
<row><entry>Esc B</entry><entry><literal>&lt;backward-word&gt;</literal></entry><entry>move back one word</entry></row>
<row><entry>^D or &lt;Delete&gt;</entry><entry><literal>&lt;delete-char&gt;</literal></entry><entry>delete the char under the cursor</entry></row>
<row><entry>^E or &lt;End&gt;</entry><entry><literal>&lt;eol&gt;</literal></entry><entry>move to the end of the line</entry></row>
<row><entry>^F or &lt;Right&gt;</entry><entry><literal>&lt;forward-char&gt;</literal></entry><entry>move forward one char</entry></row>
<row><entry>Esc F</entry><entry><literal>&lt;forward-word&gt;</literal></entry><entry>move forward one word</entry></row>
<row><entry>&lt;Tab&gt;</entry><entry><literal>&lt;complete&gt;</literal></entry><entry>complete filename, alias, or label</entry></row>
<row><entry>^T</entry><entry><literal>&lt;complete-query&gt;</literal></entry><entry>complete address with query</entry></row>
<row><entry>^K</entry><entry><literal>&lt;kill-eol&gt;</literal></entry><entry>delete to the end of the line</entry></row>
<row><entry>Esc d</entry><entry><literal>&lt;kill-eow&gt;</literal></entry><entry>delete to the end of the word</entry></row>
<row><entry>^W</entry><entry><literal>&lt;kill-word&gt;</literal></entry><entry>kill the word in front of the cursor</entry></row>
<row><entry>^U</entry><entry><literal>&lt;kill-line&gt;</literal></entry><entry>delete entire line</entry></row>
<row><entry>^V</entry><entry><literal>&lt;quote-char&gt;</literal></entry><entry>quote the next typed key</entry></row>
<row><entry>&lt;Up&gt;</entry><entry><literal>&lt;history-up&gt;</literal></entry><entry>recall previous string from history</entry></row>
<row><entry>&lt;Down&gt;</entry><entry><literal>&lt;history-down&gt;</literal></entry><entry>recall next string from history</entry></row>
<row><entry>&lt;BackSpace&gt;</entry><entry><literal>&lt;backspace&gt;</literal></entry><entry>kill the char in front of the cursor</entry></row>
<row><entry>Esc u</entry><entry><literal>&lt;upcase-word&gt;</literal></entry><entry>convert word to upper case</entry></row>
<row><entry>Esc l</entry><entry><literal>&lt;downcase-word&gt;</literal></entry><entry>convert word to lower case</entry></row>
<row><entry>Esc c</entry><entry><literal>&lt;capitalize-word&gt;</literal></entry><entry>capitalize the word</entry></row>
<row><entry>^G</entry><entry>n/a</entry><entry>abort</entry></row>
<row><entry>&lt;Return&gt;</entry><entry>n/a</entry><entry>finish editing</entry></row>
</tbody>
</tgroup>
</table>

<para>
You can remap the <emphasis>editor</emphasis> functions using the <link
linkend="bind"><command>bind</command></link> command.  For example, to
make the &lt;Delete&gt; key delete the character in front of the cursor
rather than under, you could use:
</para>

<screen>
bind editor &lt;delete&gt; backspace
</screen>

</sect2>

<sect2 id="editing-history">
<title>History</title>

<para>
Mutt maintains a history for the built-in editor.  The number of items
is controlled by the <link linkend="history">$history</link> variable
and can be made persistent using an external file specified using <link
linkend="history-file">$history_file</link>.  You may cycle through them
at an editor prompt by using the <literal>&lt;history-up&gt;</literal>
and/or <literal>&lt;history-down&gt;</literal> commands.  Mutt will
remember the currently entered text as you cycle through history, and
will wrap around to the initial entry line.
</para>

<para>
Mutt maintains several distinct history lists, one for each of the
following categories:
</para>

<itemizedlist>
<listitem><para><literal>.muttrc</literal> commands</para></listitem>
<listitem><para>addresses and aliases</para></listitem>
<listitem><para>shell commands</para></listitem>
<listitem><para>filenames</para></listitem>
<listitem><para>patterns</para></listitem>
<listitem><para>everything else</para></listitem>
</itemizedlist>

<para>
Mutt automatically filters out consecutively repeated items from the
history. It also mimics the behavior of some shells by ignoring items
starting with a space. The latter feature can be useful in macros to not
clobber the history's valuable entries with unwanted entries.
</para>

</sect2>

</sect1>

<sect1 id="reading">
<title>Reading Mail</title>

<para>
Similar to many other mail clients, there are two modes in which mail is
read in Mutt.  The first is a list of messages in the mailbox, which is
called the <quote>index</quote> menu in Mutt.  The second mode is the
display of the message contents.  This is called the
<quote>pager.</quote>
</para>

<para>
The next few sections describe the functions provided in each of these
modes.
</para>

<sect2 id="index-menu">
<title>The Message Index</title>

<para>
Common keys used to navigate through and manage messages in the index
are shown in <xref linkend="tab-key-index"/>. How messages are presented
in the index menu can be customized using the <link
linkend="index-format">$index_format</link> variable.
</para>

<table id="tab-key-index">
<title>Most common message index keys</title>
<tgroup cols="2">
<thead>
<row><entry>Key</entry><entry>Description</entry></row>
</thead>
<tbody>
<row><entry>c</entry><entry>change to a different mailbox</entry></row>
<row><entry>Esc c</entry><entry>change to a folder in read-only mode</entry></row>
<row><entry>C</entry><entry>copy the current message to another mailbox</entry></row>
<row><entry>Esc C</entry><entry>decode a message and copy it to a folder</entry></row>
<row><entry>Esc s</entry><entry>decode a message and save it to a folder</entry></row>
<row><entry>D</entry><entry>delete messages matching a pattern</entry></row>
<row><entry>d</entry><entry>delete the current message</entry></row>
<row><entry>F</entry><entry>mark as important</entry></row>
<row><entry>l</entry><entry>show messages matching a pattern</entry></row>
<row><entry>N</entry><entry>mark message as new</entry></row>
<row><entry>o</entry><entry>change the current sort method</entry></row>
<row><entry>O</entry><entry>reverse sort the mailbox</entry></row>
<row><entry>q</entry><entry>save changes and exit</entry></row>
<row><entry>s</entry><entry>save-message</entry></row>
<row><entry>T</entry><entry>tag messages matching a pattern</entry></row>
<row><entry>t</entry><entry>toggle the tag on a message</entry></row>
<row><entry>Esc t</entry><entry>toggle tag on entire message thread</entry></row>
<row><entry>U</entry><entry>undelete messages matching a pattern</entry></row>
<row><entry>u</entry><entry>undelete-message</entry></row>
<row><entry>v</entry><entry>view-attachments</entry></row>
<row><entry>x</entry><entry>abort changes and exit</entry></row>
<row><entry>&lt;Return&gt;</entry><entry>display-message</entry></row>
<row><entry>&lt;Tab&gt;</entry><entry>jump to the next new or unread message</entry></row>
<row><entry>@</entry><entry>show the author's full e-mail address</entry></row>
<row><entry>$</entry><entry>save changes to mailbox</entry></row>
<row><entry>/</entry><entry>search</entry></row>
<row><entry>Esc /</entry><entry>search-reverse</entry></row>
<row><entry>^L</entry><entry>clear and redraw the screen</entry></row>
<row><entry>^T</entry><entry>untag messages matching a pattern</entry></row>
</tbody>
</tgroup>
</table>

<para>
In addition to who sent the message and the subject, a short summary of
the disposition of each message is printed beside the message number.
Zero or more of the <quote>flags</quote> in <xref
linkend="tab-msg-status-flags"/> may appear, some of which can be turned
on or off using these functions: <literal>&lt;set-flag&gt;</literal> and
<literal>&lt;clear-flag&gt;</literal> bound by default to
<quote>w</quote> and <quote>W</quote> respectively.
</para>

<para>
Furthermore, the flags in <xref linkend="tab-msg-recip-flags"/> reflect
who the message is addressed to. They can be customized with the <link
linkend="to-chars">$to_chars</link> variable.
</para>

<table id="tab-msg-status-flags">
<title>Message status flags</title>
<tgroup cols="2">
<thead>
<row><entry>Flag</entry><entry>Description</entry></row>
</thead>
<tbody>
<row><entry>D</entry><entry>message is deleted (is marked for deletion)</entry></row>
<row><entry>d</entry><entry>message has attachments marked for deletion</entry></row>
<row><entry>K</entry><entry>contains a PGP public key</entry></row>
<row><entry>N</entry><entry>message is new</entry></row>
<row><entry>O</entry><entry>message is old</entry></row>
<row><entry>P</entry><entry>message is PGP encrypted</entry></row>
<row><entry>r</entry><entry>message has been replied to</entry></row>
<row><entry>S</entry><entry>message is signed, and the signature is successfully verified</entry></row>
<row><entry>s</entry><entry>message is signed</entry></row>
<row><entry>!</entry><entry>message is flagged</entry></row>
<row><entry>*</entry><entry>message is tagged</entry></row>
<row><entry>n</entry><entry>thread contains new messages (only if collapsed)</entry></row>
<row><entry>o</entry><entry>thread contains old messages (only if collapsed)</entry></row>
</tbody>
</tgroup>
</table>

<table id="tab-msg-recip-flags">
<title>Message recipient flags</title>
<tgroup cols="2">
<thead>
<row><entry>Flag</entry><entry>Description</entry></row>
</thead>
<tbody>
<row><entry>+</entry><entry>message is to you and you only</entry></row>
<row><entry>T</entry><entry>message is to you, but also to or CC'ed to others</entry></row>
<row><entry>C</entry><entry>message is CC'ed to you</entry></row>
<row><entry>F</entry><entry>message is from you</entry></row>
<row><entry>L</entry><entry>message is sent to a subscribed mailing list</entry></row>
</tbody>
</tgroup>
</table>

</sect2>

<sect2 id="pager-menu">
<title>The Pager</title>

<para>
By default, Mutt uses its built-in pager to display the contents of
messages (an external pager such as <literal>less(1)</literal> can be
configured, see <link linkend="pager">$pager</link> variable).  The
pager is very similar to the Unix program <literal>less(1)</literal>
though not nearly as featureful.
</para>

<table id="tab-key-pager">
<title>Most common pager keys</title>
<tgroup cols="2">
<thead>
<row><entry>Key</entry><entry>Description</entry></row>
</thead>
<tbody>
<row><entry>&lt;Return&gt;</entry><entry>go down one line</entry></row>
<row><entry>&lt;Space&gt;</entry><entry>display the next page (or next message if at the end of a message)</entry></row>
<row><entry>-</entry><entry>go back to the previous page</entry></row>
<row><entry>n</entry><entry>search for next match</entry></row>
<row><entry>S</entry><entry>skip beyond quoted text</entry></row>
<row><entry>T</entry><entry>toggle display of quoted text</entry></row>
<row><entry>?</entry><entry>show keybindings</entry></row>
<row><entry>/</entry><entry>regular expression search</entry></row>
<row><entry>Esc /</entry><entry>backward regular expression search</entry></row>
<row><entry>\</entry><entry>toggle highlighting of search matches</entry></row>
<row><entry>^</entry><entry>jump to the top of the message</entry></row>
</tbody>
</tgroup>
</table>

<para>
In addition to key bindings in <xref linkend="tab-key-pager"/>, many of
the functions from the index menu are also available in the pager, such
as <literal>&lt;delete-message&gt;</literal> or
<literal>&lt;copy-message&gt;</literal> (this is one advantage over
using an external pager to view messages).
</para>

<para>
Also, the internal pager supports a couple other advanced features. For
one, it will accept and translate the <quote>standard</quote> nroff
sequences for bold and underline. These sequences are a series of either
the letter, backspace (<quote>^H</quote>), the letter again for bold or
the letter, backspace, <quote>_</quote> for denoting underline. Mutt
will attempt to display these in bold and underline respectively if your
terminal supports them. If not, you can use the bold and underline <link
linkend="color">color</link> objects to specify a
<command>color</command> or mono attribute for them.
</para>

<para>
Additionally, the internal pager supports the ANSI escape sequences for
character attributes.  Mutt translates them into the correct color and
character settings.  The sequences Mutt supports are:
</para>

<screen>
\e[<emphasis>Ps</emphasis>;<emphasis>Ps</emphasis>;..<emphasis>Ps</emphasis>;m
</screen>

<para>
where <emphasis>Ps</emphasis> can be one of the codes shown in <xref
linkend="tab-ansi-esc"/>.
</para>

<table id="tab-ansi-esc">
<title>ANSI escape sequences</title>
<tgroup cols="2">
<thead>
<row><entry>Escape code</entry><entry>Description</entry></row>
</thead>
<tbody>
<row><entry>0</entry><entry>All attributes off</entry></row>
<row><entry>1</entry><entry>Bold on</entry></row>
<row><entry>4</entry><entry>Underline on</entry></row>
<row><entry>5</entry><entry>Blink on</entry></row>
<row><entry>7</entry><entry>Reverse video on</entry></row>
<row><entry>3<emphasis>&lt;color&gt;</emphasis></entry><entry>Foreground color is <emphasis>&lt;color&gt;</emphasis> (see <xref linkend="tab-color"/>)</entry></row>
<row><entry>4<emphasis>&lt;color&gt;</emphasis></entry><entry>Background color is <emphasis>&lt;color&gt;</emphasis> (see <xref linkend="tab-color"/>)</entry></row>
</tbody>
</tgroup>
</table>

<table id="tab-color">
<title>Color sequences</title>
<tgroup cols="2">
<thead>
<row><entry>Color code</entry><entry>Color</entry></row>
</thead>
<tbody>
<row><entry>0</entry><entry>Black</entry></row>
<row><entry>1</entry><entry>Red</entry></row>
<row><entry>2</entry><entry>Green</entry></row>
<row><entry>3</entry><entry>Yellow</entry></row>
<row><entry>4</entry><entry>Blue</entry></row>
<row><entry>5</entry><entry>Magenta</entry></row>
<row><entry>6</entry><entry>Cyan</entry></row>
<row><entry>7</entry><entry>White</entry></row>
</tbody>
</tgroup>
</table>

<para>
Mutt uses these attributes for handling <literal>text/enriched</literal>
messages, and they can also be used by an external <link
linkend="auto-view">autoview</link> script for highlighting purposes.
</para>

<note>
<para>
If you change the colors for your display, for example by changing the
color associated with color2 for your xterm, then that color will be
used instead of green.
</para>
</note>

<note>
<para>
Note that the search commands in the pager take regular expressions,
which are not quite the same as the more complex <link
linkend="patterns">patterns</link> used by the search command in the
index. This is because patterns are used to select messages by criteria
whereas the pager already displays a selected message.
</para>
</note>

</sect2>

<sect2 id="threads">
<title>Threaded Mode</title>

<para>
So-called <quote>threads</quote> provide a hierarchy of messages where
replies are linked to their parent message(s). This organizational form
is extremely useful in mailing lists where different parts of the
discussion diverge. Mutt displays threads as a tree structure.
</para>

<para>
In Mutt, when a mailbox is <link linkend="sort">sorted</link>
by <emphasis>threads</emphasis>, there are a few additional functions
available in the <emphasis>index</emphasis>
and <emphasis>pager</emphasis> modes as shown in
<xref linkend="tab-key-threads"/>.
</para>

<table id="tab-key-threads">
<title>Most common thread mode keys</title>
<tgroup cols="3">
<thead>
<row><entry>Key</entry><entry>Function</entry><entry>Description</entry></row>
</thead>
<tbody>
<row><entry>^D</entry><entry><literal>&lt;delete-thread&gt;</literal></entry><entry>delete all messages in the current thread</entry></row>
<row><entry>^U</entry><entry><literal>&lt;undelete-thread&gt;</literal></entry><entry>undelete all messages in the current thread</entry></row>
<row><entry>^N</entry><entry><literal>&lt;next-thread&gt;</literal></entry><entry>jump to the start of the next thread</entry></row>
<row><entry>^P</entry><entry><literal>&lt;previous-thread&gt;</literal></entry><entry>jump to the start of the previous thread</entry></row>
<row><entry>^R</entry><entry><literal>&lt;read-thread&gt;</literal></entry><entry>mark the current thread as read</entry></row>
<row><entry>Esc d</entry><entry><literal>&lt;delete-subthread&gt;</literal></entry><entry>delete all messages in the current subthread</entry></row>
<row><entry>Esc u</entry><entry><literal>&lt;undelete-subthread&gt;</literal></entry><entry>undelete all messages in the current subthread</entry></row>
<row><entry>Esc n</entry><entry><literal>&lt;next-subthread&gt;</literal></entry><entry>jump to the start of the next subthread</entry></row>
<row><entry>Esc p</entry><entry><literal>&lt;previous-subthread&gt;</literal></entry><entry>jump to the start of the previous subthread</entry></row>
<row><entry>Esc r</entry><entry><literal>&lt;read-subthread&gt;</literal></entry><entry>mark the current subthread as read</entry></row>
<row><entry>Esc t</entry><entry><literal>&lt;tag-thread&gt;</literal></entry><entry>toggle the tag on the current thread</entry></row>
<row><entry>Esc v</entry><entry><literal>&lt;collapse-thread&gt;</literal></entry><entry>toggle collapse for the current thread</entry></row>
<row><entry>Esc V</entry><entry><literal>&lt;collapse-all&gt;</literal></entry><entry>toggle collapse for all threads</entry></row>
<row><entry>P</entry><entry><literal>&lt;parent-message&gt;</literal></entry><entry>jump to parent message in thread</entry></row>
</tbody>
</tgroup>
</table>

<para>
Collapsing a thread displays only the first message in the thread and
hides the others. This is useful when threads contain so many messages
that you can only see a handful of threads on the screen. See %M in
<link linkend="index-format">$index_format</link>.  For example, you
could use <quote>%?M?(#%03M)&amp;(%4l)?</quote> in <link
linkend="index-format">$index_format</link> to optionally display the
number of hidden messages if the thread is collapsed. The
<literal>%?&lt;char&gt;?&lt;if-part&gt;&amp;&lt;else-part&gt;?</literal>
syntax is explained in detail in <link
linkend="formatstrings-conditionals">format string conditionals</link>.
</para>

<para>
Technically, every reply should contain a list of its parent messages in
the thread tree, but not all do. In these cases, Mutt groups them by
subject which can be controlled using the <link
linkend="strict-threads">$strict_threads</link> variable.
</para>

</sect2>

<sect2 id="reading-misc">
<title>Miscellaneous Functions</title>

<para>
In addition, the <emphasis>index</emphasis> and
<emphasis>pager</emphasis> menus have these interesting functions:
</para>

<variablelist>

<varlistentry>
<term>
<literal>&lt;create-alias&gt;</literal><anchor id="create-alias"/>
(default: a)
</term>
<listitem>
<para>
Creates a new alias based upon the current message (or prompts for a new
one).  Once editing is complete, an <link
linkend="alias"><command>alias</command></link> command is added to the
file specified by the <link linkend="alias-file">$alias_file</link>
variable for future use
</para>

<note>
<para>
Mutt does not read the <link linkend="alias-file">$alias_file</link>
upon startup so you must explicitly <link
linkend="source"><command>source</command></link> the file.
</para>
</note>
</listitem>
</varlistentry>

<varlistentry>
<term>
<literal>&lt;check-traditional-pgp&gt;</literal><anchor
id="check-traditional-pgp"/> (default: Esc P)
</term>
<listitem>
<para>
This function will search the current message for content signed or
encrypted with PGP the <quote>traditional</quote> way, that is, without
proper MIME tagging.  Technically, this function will temporarily change
the MIME content types of the body parts containing PGP data; this is
similar to the <link
linkend="edit-type"><literal>&lt;edit-type&gt;</literal></link>
function's effect.
</para>
</listitem>
</varlistentry>

<varlistentry>
<term>
<literal>&lt;edit&gt;</literal><anchor id="edit"/> (default: e)
</term>
<listitem>
<para>
This command (available in the index and pager) allows you to edit the
raw current message as it's present in the mail folder.  After you have
finished editing, the changed message will be appended to the current
folder, and the original message will be marked for deletion; if the
message is unchanged it won't be replaced.
</para>
</listitem>
</varlistentry>

<varlistentry>
<term>
<literal>&lt;edit-type&gt;</literal><anchor id="edit-type"/> (default:
^E on the attachment menu, and in the pager and index menus; ^T on the
compose menu)
</term>
<listitem>
<para>
This command is used to temporarily edit an attachment's content type to
fix, for instance, bogus character set parameters.  When invoked from
the index or from the pager, you'll have the opportunity to edit the
top-level attachment's content type.  On the <link
linkend="attach-menu">attachment menu</link>, you can change any
attachment's content type. These changes are not persistent, and get
lost upon changing folders.
</para>

<para>
Note that this command is also available on the <link
linkend="compose-menu">compose menu</link>.  There, it's used to
fine-tune the properties of attachments you are going to send.
</para>
</listitem>
</varlistentry>

<varlistentry>
<term>
<literal>&lt;enter-command&gt;</literal><anchor id="enter-command"/>
(default: <quote>:</quote>)
</term>
<listitem>
<para>
This command is used to execute any command you would normally put in a
configuration file.  A common use is to check the settings of variables,
or in conjunction with <link linkend="macro">macros</link> to change
settings on the fly.
</para>
</listitem>
</varlistentry>

<varlistentry>
<term>
<literal>&lt;extract-keys&gt;</literal><anchor id="extract-keys"/>
(default: ^K)
</term>
<listitem>
<para>
This command extracts PGP public keys from the current or tagged
message(s) and adds them to your PGP public key ring.
</para>
</listitem>
</varlistentry>

<varlistentry>
<term>
<literal>&lt;forget-passphrase&gt;</literal><anchor
id="forget-passphrase"/> (default: ^F)
</term>
<listitem>
<para>
This command wipes the passphrase(s) from memory. It is useful, if you
misspelled the passphrase.
</para>
</listitem>
</varlistentry>

<varlistentry>
<term>
<literal>&lt;list-reply&gt;</literal><anchor id="list-reply"/> (default:
L)
</term>
<listitem>
<para>
Reply to the current or tagged message(s) by extracting any addresses
which match the regular expressions given by the <link
linkend="lists"><command>lists</command> or
<command>subscribe</command></link> commands, but also honor any
<literal>Mail-Followup-To</literal> header(s) if the <link
linkend="honor-followup-to">$honor_followup_to</link> configuration
variable is set.  In addition, the <literal>List-Post</literal> header field is
examined for <literal>mailto:</literal> URLs specifying a mailing list address.
Using this when replying to messages posted to mailing lists helps avoid
duplicate copies being sent to the author of the message you are replying to.
</para>
</listitem>
</varlistentry>

<varlistentry>
<term>
<literal>&lt;pipe-message&gt;</literal><anchor id="pipe-message"/>
(default: |)
</term>
<listitem>
<para>
Asks for an external Unix command and pipes the current or tagged
message(s) to it.  The variables <link
linkend="pipe-decode">$pipe_decode</link>, <link
linkend="pipe-split">$pipe_split</link>, <link
linkend="pipe-sep">$pipe_sep</link> and <link
linkend="wait-key">$wait_key</link> control the exact behavior of this
function.
</para>
</listitem>
</varlistentry>

<varlistentry>
<term>
<literal>&lt;resend-message&gt;</literal><anchor id="resend-message"/>
(default: Esc e)
</term>
<listitem>
<para>
Mutt takes the current message as a template for a new message.  This
function is best described as "recall from arbitrary folders".  It can
conveniently be used to forward MIME messages while preserving the
original mail structure. Note that the amount of headers included here
depends on the value of the <link linkend="weed">$weed</link> variable.
</para>

<para>
This function is also available from the attachment menu. You can use
this to easily resend a message which was included with a bounce message
as a <literal>message/rfc822</literal> body part.
</para>
</listitem>
</varlistentry>

<varlistentry>
<term>
<literal>&lt;shell-escape&gt;</literal><anchor id="shell-escape"/>
(default: !)
</term>
<listitem>
<para>
Asks for an external Unix command and executes it.  The <link
linkend="wait-key">$wait_key</link> can be used to control whether Mutt
will wait for a key to be pressed when the command returns (presumably
to let the user read the output of the command), based on the return
status of the named command. If no command is given, an interactive
shell is executed.
</para>
</listitem>
</varlistentry>

<varlistentry>
<term>
<literal>&lt;toggle-quoted&gt;</literal><anchor id="toggle-quoted"/>
(default: T)
</term>
<listitem>
<para>
The pager uses the <link linkend="quote-regexp">$quote_regexp</link>
variable to detect quoted text when displaying the body of the message.
This function toggles the display of the quoted material in the message.
It is particularly useful when being interested in just the response and
there is a large amount of quoted text in the way.
</para>
</listitem>
</varlistentry>

<varlistentry>
<term>
<literal>&lt;skip-quoted&gt;</literal><anchor id="skip-quoted"/>
(default: S)
</term>
<listitem>
<para>
This function will go to the next line of non-quoted text which comes
after a line of quoted text in the internal pager.
</para>
</listitem>
</varlistentry>

</variablelist>

</sect2>

</sect1>

<sect1 id="sending">
<title>Sending Mail</title>

<sect2 id="sending-intro">
<title>Introduction</title>

<para>
The bindings shown in <xref linkend="tab-key-send"/> are available in
the <emphasis>index</emphasis> and <emphasis>pager</emphasis> to start a
new message.
</para>

<table id="tab-key-send">
<title>Most common mail sending keys</title>
<tgroup cols="3">
<thead>
<row><entry>Key</entry><entry>Function</entry><entry>Description</entry></row>
</thead>
<tbody>
<row><entry>m</entry><entry><literal>&lt;compose&gt;</literal></entry><entry>compose a new message</entry></row>
<row><entry>r</entry><entry><literal>&lt;reply&gt;</literal></entry><entry>reply to sender</entry></row>
<row><entry>g</entry><entry><literal>&lt;group-reply&gt;</literal></entry><entry>reply to all recipients</entry></row>
<row><entry>L</entry><entry><literal>&lt;list-reply&gt;</literal></entry><entry>reply to mailing list address</entry></row>
<row><entry>f</entry><entry><literal>&lt;forward&gt;</literal></entry><entry>forward message</entry></row>
<row><entry>b</entry><entry><literal>&lt;bounce&gt;</literal></entry><entry>bounce (remail) message</entry></row>
<row><entry>Esc k</entry><entry><literal>&lt;mail-key&gt;</literal></entry><entry>mail a PGP public key to someone</entry></row>
</tbody>
</tgroup>
</table>

<para>
<emphasis>Bouncing</emphasis> a message sends the message as-is to the
recipient you specify.  <emphasis>Forwarding</emphasis> a message allows
you to add comments or modify the message you are forwarding.  These
items are discussed in greater detail in the next section <quote><link
linkend="forwarding-mail">Forwarding and Bouncing Mail</link>.</quote>
</para>

<para>
Mutt will then enter the <emphasis>compose</emphasis> menu and prompt
you for the recipients to place on the <quote>To:</quote> header field
when you hit <literal>m</literal> to start a new message. Next, it will
ask you for the <quote>Subject:</quote> field for the message, providing
a default if you are replying to or forwarding a message. You again have
the chance to adjust recipients, subject, and security settings right
before actually sending the message. See also <link
linkend="askcc">$askcc</link>, <link linkend="askbcc">$askbcc</link>,
<link linkend="autoedit">$autoedit</link>, <link
linkend="bounce">$bounce</link>, <link
linkend="fast-reply">$fast_reply</link>, and <link
linkend="include">$include</link> for changing how and if Mutt asks
these questions.
</para>

<para>
When replying, Mutt fills these fields with proper values depending on
the reply type.  The types of replying supported are:
</para>

<variablelist>
<varlistentry>
<term>Simple reply</term>
<listitem>
<para>
Reply to the author directly.
</para>
</listitem>
</varlistentry>
<varlistentry>
<term>Group reply</term>
<listitem>
<para>
Reply to the author as well to all recipients except you; this consults
<link linkend="alternates"><command>alternates</command></link>.
</para>
</listitem>
</varlistentry>
<varlistentry>
<term>List reply</term>
<listitem>
<para>
Reply to all mailing list addresses found, either specified via
configuration or auto-detected.  See <xref linkend="lists"/> for
details.
</para>
</listitem>
</varlistentry>
</variablelist>

<para>
After getting recipients for new messages, forwards or replies, Mutt
will then automatically start your <link linkend="editor">$editor</link>
on the message body. If the <link
linkend="edit-headers">$edit_headers</link> variable is set, the headers
will be at the top of the message in your editor; the message body
should start on a new line after the existing blank line at the end of
headers.  Any messages you are replying to will be added in sort order
to the message, with appropriate
<link linkend="attribution">$attribution</link>, <link
linkend="indent-string">$indent_string</link> and <link
linkend="post-indent-string">$post_indent_string</link>.  When
forwarding a message, if the <link
linkend="mime-forward">$mime_forward</link> variable is unset, a copy of
the forwarded message will be included.  If you have specified a <link
linkend="signature">$signature</link>, it will be appended to the
message.
</para>

<para>
Once you have finished editing the body of your mail message, you are
returned to the <emphasis>compose</emphasis> menu providing the
functions shown in <xref linkend="tab-func-compose"/> to modify, send or
postpone the message.
</para>

<table id="tab-func-compose">
<title>Most common compose menu keys</title>
<tgroup cols="3">
<thead>
<row><entry>Key</entry><entry>Function</entry><entry>Description</entry></row>
</thead>
<tbody>
<row><entry>a</entry><entry><literal>&lt;attach-file&gt;</literal></entry><entry>attach a file</entry></row>
<row><entry>A</entry><entry><literal>&lt;attach-message&gt;</literal></entry><entry>attach message(s) to the message</entry></row>
<row><entry>Esc k</entry><entry><literal>&lt;attach-key&gt;</literal></entry><entry>attach a PGP public key</entry></row>
<row><entry>d</entry><entry><literal>&lt;edit-description&gt;</literal></entry><entry>edit description on attachment</entry></row>
<row><entry>D</entry><entry><literal>&lt;detach-file&gt;</literal></entry><entry>detach a file</entry></row>
<row><entry>t</entry><entry><literal>&lt;edit-to&gt;</literal></entry><entry>edit the To field</entry></row>
<row><entry>Esc f</entry><entry><literal>&lt;edit-from&gt;</literal></entry><entry>edit the From field</entry></row>
<row><entry>r</entry><entry><literal>&lt;edit-reply-to&gt;</literal></entry><entry>edit the Reply-To field</entry></row>
<row><entry>c</entry><entry><literal>&lt;edit-cc&gt;</literal></entry><entry>edit the Cc field</entry></row>
<row><entry>b</entry><entry><literal>&lt;edit-bcc&gt;</literal></entry><entry>edit the Bcc field</entry></row>
<row><entry>y</entry><entry><literal>&lt;send-message&gt;</literal></entry><entry>send the message</entry></row>
<row><entry>s</entry><entry><literal>&lt;edit-subject&gt;</literal></entry><entry>edit the Subject</entry></row>
<row><entry>S</entry><entry><literal>&lt;smime-menu&gt;</literal></entry><entry>select S/MIME options</entry></row>
<row><entry>f</entry><entry><literal>&lt;edit-fcc&gt;</literal></entry><entry>specify an <quote>Fcc</quote> mailbox</entry></row>
<row><entry>p</entry><entry><literal>&lt;pgp-menu&gt;</literal></entry><entry>select PGP options</entry></row>
<row><entry>P</entry><entry><literal>&lt;postpone-message&gt;</literal></entry><entry>postpone this message until later</entry></row>
<row><entry>q</entry><entry><literal>&lt;quit&gt;</literal></entry><entry>quit (abort) sending the message</entry></row>
<row><entry>w</entry><entry><literal>&lt;write-fcc&gt;</literal></entry><entry>write the message to a folder</entry></row>
<row><entry>i</entry><entry><literal>&lt;ispell&gt;</literal></entry><entry>check spelling (if available on your system)</entry></row>
<row><entry>^F</entry><entry><literal>&lt;forget-passphrase&gt;</literal></entry><entry>wipe passphrase(s) from memory</entry></row>
</tbody>
</tgroup>
</table>

<para>
The compose menu is also used to edit the attachments for a message
which can be either files or other messages. The
<literal>&lt;attach-message&gt;</literal> function to will prompt you
for a folder to attach messages from. You can now tag messages in that
folder and they will be attached to the message you are sending.
</para>

<note>
<para>
Note that certain operations like composing a new mail, replying,
forwarding, etc. are not permitted when you are in that folder. The %r
in <link linkend="status-format">$status_format</link> will change to a
<quote>A</quote> to indicate that you are in attach-message mode.
</para>
</note>

</sect2>

<sect2 id="edit-header">
<title>Editing the Message Header</title>

<para>
When editing the header because of <link
linkend="edit-headers">$edit_headers</link> being set, there are a
several pseudo headers available which will not be included in sent
messages but trigger special Mutt behavior.
</para>

<sect3 id="fcc-header">
<title>Fcc: Pseudo Header</title>

<para>
If you specify
</para>

<para>
<literal>Fcc:</literal> <emphasis>filename</emphasis>
</para>

<para>
as a header, Mutt will pick up <emphasis>filename</emphasis> just as if
you had used the <literal>&lt;edit-fcc&gt;</literal> function in the
<emphasis>compose</emphasis> menu.  It can later be changed from the
compose menu.
</para>

</sect3>

<sect3 id="attach-header">
<title>Attach: Pseudo Header</title>

<para>
You can also attach files to your message by specifying
</para>

<para>
<literal>Attach:</literal> <emphasis>filename</emphasis>
[ <emphasis>description</emphasis> ]
</para>

<para>
where <emphasis>filename</emphasis> is the file to attach and
<emphasis>description</emphasis> is an optional string to use as the
description of the attached file. Spaces in filenames have to be escaped
using backslash (<quote>\</quote>).  The file can be removed as well as
more added from the compose menu.
</para>

</sect3>

<sect3 id="pgp-header">
<title>Pgp: Pseudo Header</title>

<para>
If you want to use PGP, you can specify
</para>

<para>
<literal>Pgp:</literal> [ <literal>E</literal> | <literal>S</literal> | <literal>S</literal><emphasis>&lt;id&gt;</emphasis> ]

</para>

<para>
<quote>E</quote> selects encryption, <quote>S</quote> selects signing
and <quote>S&lt;id&gt;</quote> selects signing with the given key,
setting <link linkend="pgp-sign-as">$pgp_sign_as</link> permanently. The
selection can later be changed in the compose menu.
</para>

</sect3>

<sect3 id="in-reply-to-header">
<title>In-Reply-To: Header</title>

<para>
When replying to messages, the <emphasis>In-Reply-To:</emphasis> header
contains the Message-Id of the message(s) you reply to. If you remove or
modify its value, Mutt will not generate a
<emphasis>References:</emphasis> field, which allows you to create a new
message thread, for example to create a new message to a mailing list
without having to enter the mailing list's address.
</para>

<para>
If you intend to start a new thread by replying, please make really sure
you remove the <emphasis>In-Reply-To:</emphasis> header in your
editor. Otherwise, though you'll produce a technically valid reply, some
netiquette guardians will be annoyed by this so-called <quote>thread
hijacking</quote>.
</para>

</sect3>

</sect2>

<sect2 id="sending-crypto">
<title>Sending Cryptographically Signed/Encrypted Messages</title>

<para>
If you have told Mutt to PGP or S/MIME encrypt a message, it will guide
you through a key selection process when you try to send the message.
Mutt will not ask you any questions about keys which have a certified
user ID matching one of the message recipients' mail addresses.
However, there may be situations in which there are several keys, weakly
certified user ID fields, or where no matching keys can be found.
</para>

<para>
In these cases, you are dropped into a menu with a list of keys from
which you can select one.  When you quit this menu, or Mutt can't find
any matching keys, you are prompted for a user ID.  You can, as usually,
abort this prompt using <literal>^G</literal>.  When you do so, Mutt
will return to the compose screen.
</para>

<para>
Once you have successfully finished the key selection, the message will
be encrypted using the selected public keys when sent out.
</para>

<para>
Most fields of the entries in the key selection menu (see also <link
linkend="pgp-entry-format">$pgp_entry_format</link>) have obvious
meanings.  But some explanations on the capabilities, flags, and
validity fields are in order.
</para>

<para>
The flags sequence (<quote>%f</quote>) will expand to one of the flags
in <xref linkend="tab-pgp-menuflags"/>.
</para>

<table id="tab-pgp-menuflags">
<title>PGP key menu flags</title>
<tgroup cols="2">
<thead>
<row><entry>Flag</entry><entry>Description</entry></row>
</thead>
<tbody>
<row><entry>R</entry><entry>The key has been revoked and can't be used.</entry></row>
<row><entry>X</entry><entry>The key is expired and can't be used.</entry></row>
<row><entry>d</entry><entry>You have marked the key as disabled.</entry></row>
<row><entry>c</entry><entry>There are unknown critical self-signature packets.</entry></row>
</tbody>
</tgroup>
</table>

<para>
The capabilities field (<quote>%c</quote>) expands to a two-character
sequence representing a key's capabilities.  The first character gives
the key's encryption capabilities: A minus sign (<quote>-</quote>) means
that the key cannot be used for encryption.  A dot (<quote>.</quote>)
means that it's marked as a signature key in one of the user IDs, but
may also be used for encryption.  The letter <quote>e</quote> indicates
that this key can be used for encryption.
</para>

<para>
The second character indicates the key's signing capabilities.  Once
again, a <quote>-</quote> implies <quote>not for signing</quote>,
<quote>.</quote> implies that the key is marked as an encryption key in
one of the user-ids, and <quote>s</quote> denotes a key which can be
used for signing.
</para>

<para>
Finally, the validity field (<quote>%t</quote>) indicates how
well-certified a user-id is.  A question mark (<quote>?</quote>)
indicates undefined validity, a minus character (<quote>-</quote>) marks
an untrusted association, a space character means a partially trusted
association, and a plus character (<quote>+</quote>) indicates complete
validity.
</para>

</sect2>

<sect2 id="ff">
<title>Sending Format=Flowed Messages</title>

<sect3 id="ff-concept">
<title>Concept</title>

<para>
<literal>format=flowed</literal>-style messages (or
<literal>f=f</literal> for short) are <literal>text/plain</literal>
messages that consist of paragraphs which a receiver's mail client may
reformat to its own needs which mostly means to customize line lengths
regardless of what the sender sent. Technically this is achieved by
letting lines of a <quote>flowable</quote> paragraph end in spaces
except for the last line.
</para>

<para>
While for text-mode clients like Mutt it's the best way to assume only a
standard 80x25 character cell terminal, it may be desired to let the
receiver decide completely how to view a message.
</para>

</sect3>

<sect3 id="ff-support">
<title>Mutt Support</title>

<para>
Mutt only supports setting the required <literal>format=flowed</literal>
MIME parameter on outgoing messages if the <link
linkend="text-flowed">$text_flowed</link> variable is set, specifically
it does not add the trailing spaces.
</para>

<para>
After editing the initial message text and before entering the compose
menu, Mutt properly space-stuffs the message.
<emphasis>Space-stuffing</emphasis> is required by RfC3676 defining
<literal>format=flowed</literal> and means to prepend a space to:
</para>

<itemizedlist>
<listitem><para>all lines starting with a space</para></listitem>
<listitem><para>lines starting with the word
<quote><literal>From</literal></quote> followed by
space</para></listitem>
<listitem><para>all lines starting with
<quote><literal>&gt;</literal></quote> which is not intended to be a
quote character</para></listitem>
</itemizedlist>

<note>
<para>
Mutt only supports space-stuffing for the first two types of lines but
not for the third: It is impossible to safely detect whether a leading
<literal>&gt;</literal> character starts a quote or not. Furthermore,
Mutt only applies space-stuffing <emphasis>once</emphasis> after the
initial edit is finished.
</para>
</note>

<para>
All leading spaces are to be removed by receiving clients to restore the
original message prior to further processing.
</para>

</sect3>

<sect3 id="ff-editor">
<title>Editor Considerations</title>

<para>
As Mutt provides no additional features to compose
<literal>f=f</literal> messages, it's completely up to the user and his
editor to produce proper messages. Please consider your editor's
documentation if you intend to send <literal>f=f</literal> messages.
</para>

<para>
Please note that when editing messages from the compose menu several
times before really sending a mail, it's up to the user to ensure that
the message is properly space-stuffed.
</para>

<para>
For example, <emphasis>vim</emphasis> provides the <literal>w</literal>
flag for its <literal>formatoptions</literal> setting to assist in
creating <literal>f=f</literal> messages, see <literal>:help
fo-table</literal> for details.
</para>

</sect3>

<sect3 id="ff-pager">
<title>Reformatting</title>

<para>
  Mutt has some support for reformatting when viewing and replying to
  <literal>format=flowed</literal> messages.  In order to take advantage of these,
  <link linkend="reflow-text">$reflow_text</link> must be set.
</para>

<itemizedlist>
  <listitem>
  <para>
    Paragraphs are automatically reflowed and wrapped at a width specified
    by <link linkend="reflow-wrap">$reflow_wrap</link>.
  </para>
  </listitem>
  <listitem>
  <para>
    In its original format, the quoting style of <literal>format=flowed</literal>
    messages can be difficult to read, and doesn't intermix well with
    non-flowed replies.
    Setting <link linkend="reflow-space-quotes">$reflow_space_quotes</link>
    adds spaces after each level of quoting when in the pager and
    replying in a non-flowed format
    (i.e. with <link linkend="text-flowed">$text_flowed</link> unset).
  </para>
  </listitem>
  <listitem>
  <para>
    If <link linkend="reflow-space-quotes">$reflow_space_quotes</link>
    is unset, mutt will still add one trailing space after all the
    quotes in the pager (but not when replying).
  </para>
  </listitem>
</itemizedlist>

</sect3>

</sect2>

</sect1>

<sect1 id="forwarding-mail">
<title>Forwarding and Bouncing Mail</title>

<para>
Bouncing and forwarding let you send an existing message to recipients
that you specify. Bouncing a message sends a verbatim copy of a message
to alternative addresses as if they were the message's original
recipients specified in the Bcc header.  Forwarding a message, on the
other hand, allows you to modify the message before it is resent (for
example, by adding your own comments). Bouncing is done using the
<literal>&lt;bounce&gt;</literal> function and forwarding using the
<literal>&lt;forward&gt;</literal> function bound to <quote>b</quote>
and <quote>f</quote> respectively.
</para>

<para>
Forwarding can be done by including the original message in the new
message's body (surrounded by indicating lines) or including it as a
MIME attachment, depending on the value of the <link
linkend="mime-forward">$mime_forward</link> variable.  Decoding of
attachments, like in the pager, can be controlled by the <link
linkend="forward-decode">$forward_decode</link> and <link
linkend="mime-forward-decode">$mime_forward_decode</link> variables,
respectively.  The desired forwarding format may depend on the content,
therefore <link linkend="mime-forward">$mime_forward</link> is a
quadoption which, for example, can be set to <quote>ask-no</quote>.
</para>

<para>
The inclusion of headers is controlled by the current setting of the
<link linkend="weed">$weed</link> variable, unless <link
linkend="mime-forward">$mime_forward</link> is set.
</para>

<para>
Editing the message to forward follows the same procedure as sending or
replying to a message does.
</para>

</sect1>

<sect1 id="postponing-mail">
<title>Postponing Mail</title>

<para>
At times it is desirable to delay sending a message that you have
already begun to compose.  When the
<literal>&lt;postpone-message&gt;</literal> function is used in the
<emphasis>compose</emphasis> menu, the body of your message and
attachments are stored in the mailbox specified by the <link
linkend="postponed">$postponed</link> variable.  This means that you can
recall the message even if you exit Mutt and then restart it at a later
time.
</para>

<para>
Once a message is postponed, there are several ways to resume it.  From
the command line you can use the <quote>-p</quote> option, or if you
compose a new message from the <emphasis>index</emphasis> or
<emphasis>pager</emphasis> you will be prompted if postponed messages
exist.  If multiple messages are currently postponed, the
<emphasis>postponed</emphasis> menu will pop up and you can select which
message you would like to resume.
</para>

<note>
<para>
If you postpone a reply to a message, the reply setting of the message
is only updated when you actually finish the message and send it.  Also,
you must be in the same folder with the message you replied to for the
status of the message to be updated.
</para>
</note>

<para>
See also the <link linkend="postpone">$postpone</link> quad-option.
</para>

</sect1>

</chapter>

<chapter id="configuration">
<title>Configuration</title>

<sect1 id="configuration-files">
<title>Location of Initialization Files</title>

<para>
  When Mutt starts up it looks for two configuration files -- a
  <quote>system</quote> file and a <quote>user</quote> file.
</para>

<para>
  Mutt will search for a system config file in several places.  The filenames
  may depend on the version number of Mutt.  Mutt will read just one file, the
  first file it finds, from the list below.
</para>

<para>
  The system config file will not be read if the <quote>-n</quote>
  option is used on the <link linkend="commandline">command line</link>.
</para>

<table id="system-muttrc">
  <title>Mutt system config file locations</title>
  <tgroup cols="1">
    <thead>
      <row><entry>File Location</entry></row>
    </thead>
    <tbody>
      <row><entry>$XDG_CONFIG_DIRS/neomutt/config</entry></row>
      <row><entry>/etc/NeoMuttrc</entry></row>
      <row><entry>/etc/Muttrc-1.6.2-neo</entry></row>
      <row><entry>/etc/Muttrc</entry></row>
      <row><entry>/share/mutt/Muttrc-1.6.2-neo</entry></row>
      <row><entry>/share/mutt/Muttrc</entry></row>
    </tbody>
  </tgroup>
</table>

<emphasis>($XDG_CONFIG_DIRS defaults to "/etc/xdg".)</emphasis>

<para>
  Mutt will search for a user config file in several places in your home
  directory.  The filenames may depend on the version number of Mutt.  Mutt
  will read just one file, the first file it finds, from the list below.
</para>

<para>
  You may specify your own location for the user config file using the 
  <quote>-F</quote> option on the <link linkend="commandline">command line</link>.
</para>

<table id="user-muttrc">
  <title>Mutt user config file locations</title>
  <tgroup cols="1">
    <thead>
      <row><entry>File Location</entry></row>
    </thead>
    <tbody>
      <row><entry>$XDG_CONFIG_HOME/neomutt/config</entry></row>
      <row><entry>~/.neomuttrc</entry></row>
      <row><entry>~/.mutt/neomuttrc</entry></row>
      <row><entry>~/.muttrc-1.6.2-neo</entry></row>
      <row><entry>~/.muttrc</entry></row>
      <row><entry>~/.mutt/muttrc-1.6.2-neo</entry></row>
      <row><entry>~/.mutt/muttrc</entry></row>
    </tbody>
  </tgroup>
</table>

<emphasis>($XDG_CONFIG_HOME defaults to "$HOME/.config".)</emphasis>

</sect1>

<sect1 id="muttrc-syntax" xreflabel="Syntax of Initialization Files">
<title>Syntax of Initialization Files</title>

<para>
An initialization file consists of a series of <link
linkend="commands">commands</link>.  Each line of the file may contain
one or more commands.  When multiple commands are used, they must be
separated by a semicolon (<quote>;</quote>).
</para>

<example id="ex-rc-multiple-cmds">
<title>Multiple configuration commands per line</title>
<screen>
set realname='Mutt user' ; ignore x-
</screen>
</example>

<para>
The hash mark, or pound sign (<quote>#</quote>), is used as a
<quote>comment</quote> character. You can use it to annotate your
initialization file. All text after the comment character to the end of
the line is ignored.
</para>

<example id="ex-ec-comment">
<title>Commenting configuration files</title>
<screen>
my_hdr X-Disclaimer: Why are you listening to me? <emphasis role="comment"># This is a comment</emphasis>
</screen>
</example>

<para>
Single quotes (<quote>'</quote>) and double quotes (<quote>"</quote>)
can be used to quote strings which contain spaces or other special
characters.  The difference between the two types of quotes is similar
to that of many popular shell programs, namely that a single quote is
used to specify a literal string (one that is not interpreted for shell
variables or quoting with a backslash [see next paragraph]), while
double quotes indicate a string for which should be evaluated.  For
example, backticks are evaluated inside of double quotes, but
<emphasis>not</emphasis> for single quotes.
</para>

<para>
<quote>\</quote> quotes the next character, just as in shells such as
bash and zsh.  For example, if want to put quotes <quote>"</quote>
inside of a string, you can use <quote>\</quote> to force the next
character to be a literal instead of interpreted character.
</para>

<example id="ex-rc-quote">
<title>Escaping quotes in configuration files</title>
<screen>
set realname="Michael \"MuttDude\" Elkins"
</screen>
</example>

<para>
<quote>\\</quote> means to insert a literal <quote>\</quote> into the line.
<quote>\n</quote> and <quote>\r</quote> have their usual C meanings of linefeed and
carriage-return, respectively.
</para>

<para>
A <quote>\</quote> at the end of a line can be used to split commands
over multiple lines as it <quote>escapes</quote> the line end, provided
that the split points don't appear in the middle of command names. Lines
are first concatenated before interpretation so that a multi-line can be
commented by commenting out the first line only.
</para>

<example id="ex-rc-split">
<title>Splitting long configuration commands over several lines</title>
<screen>
set status_format="some very \
long value split \
over several lines"
</screen>
</example>

<para>
It is also possible to substitute the output of a Unix command in an
initialization file.  This is accomplished by enclosing the command in
backticks (``). In <xref linkend="ex-rc-backtick"/>, the output of the
Unix command <quote>uname -a</quote> will be substituted before the line
is parsed.  Since initialization files are line oriented, only the first
line of output from the Unix command will be substituted.
</para>

<example id="ex-rc-backtick">
<title>Using external command's output in configuration files</title>
<screen>
my_hdr X-Operating-System: `uname -a`
</screen>
</example>

<para>
Both environment variables and Mutt variables can be accessed by
prepending <quote>$</quote> to the name of the variable. For example,
</para>

<example id="ex-rc-env">
<title>Using environment variables in configuration files</title>
<screen>
set record=+sent_on_$HOSTNAME
</screen>
</example>

<para>
will cause Mutt to save outgoing messages to a folder named
<quote>sent_on_kremvax</quote> if the environment variable
<literal>$HOSTNAME</literal> is set to <quote>kremvax.</quote> (See
<link linkend="record">$record</link> for details.)
</para>

<para>
Mutt expands the variable when it is assigned, not when it is used. If
the value of a variable on the right-hand side of an assignment changes
after the assignment, the variable on the left-hand side will not be
affected.
</para>

<para>
The commands understood by Mutt are explained in the next paragraphs.
For a complete list, see the <link linkend="commands">command
reference</link>.
</para>

<para>
All configuration files are expected to be in the current locale as
specified by the <link linkend="charset">$charset</link> variable which
doesn't have a default value since it's determined by Mutt at startup.
If a configuration file is not encoded in the same character set the
<link linkend="config-charset">$config_charset</link> variable should be
used: all lines starting with the next are recoded from <link
linkend="config-charset">$config_charset</link> to <link
linkend="charset">$charset</link>.
</para>

<para>
This mechanism should be avoided if possible as it has the following
implications:
</para>

<itemizedlist>

<listitem><para>These variables should be set early in a configuration
file with <link linkend="charset">$charset</link> preceding <link
linkend="config-charset">$config_charset</link> so Mutt knows what
character set to convert to.</para></listitem>

<listitem><para>If <link linkend="config-charset">$config_charset</link>
is set, it should be set in each configuration file because the value is
global and <emphasis>not</emphasis> per configuration
file.</para></listitem>

<listitem><para>Because Mutt first recodes a line before it attempts to
parse it, a conversion introducing question marks or other characters as
part of errors (unconvertable characters, transliteration) may introduce
syntax errors or silently change the meaning of certain tokens
(e.g. inserting question marks into regular
expressions).</para></listitem>

</itemizedlist>

</sect1>

<sect1 id="addrgroup">
<title>Address Groups</title>

<para>Usage:</para>

<cmdsynopsis>
<command>group</command>
<arg choice="opt" rep="repeat">
<option>-group</option>
<replaceable class="parameter">name</replaceable>
</arg>
<group choice="req">
<arg choice="plain" rep="repeat">
<option>-rx</option>
<replaceable class="parameter">expr</replaceable>
</arg>
<arg choice="plain" rep="repeat">
<option>-addr</option>
<replaceable class="parameter">expr</replaceable>
</arg>
</group>

<command>ungroup</command>
<arg choice="opt" rep="repeat">
<option>-group</option>
<replaceable class="parameter">name</replaceable>
</arg>
<group choice="req">
<arg choice="plain">
<replaceable class="parameter">*</replaceable>
</arg>
<arg choice="plain" rep="repeat">
<option>-rx</option>
<replaceable class="parameter">expr</replaceable>
</arg>
<arg choice="plain" rep="repeat">
<option>-addr</option>
<replaceable class="parameter">expr</replaceable>
</arg>
</group>
</cmdsynopsis>

<para>
Mutt supports grouping addresses logically into named groups. An address
or address pattern can appear in several groups at the same time. These
groups can be used in <link linkend="patterns">patterns</link> (for searching, limiting and tagging) and
in hooks by using group patterns. This can be useful to classify mail
and take certain actions depending on in what groups the message is.
For example, the mutt user's mailing list would fit into the categories
<quote>mailing list</quote> and <quote>mutt-related</quote>. Using <link
linkend="send-hook"><literal>send-hook</literal></link>, the sender can
be set to a dedicated one for writing mailing list messages, and the
signature could be set to a mutt-related one for writing to a mutt list
&mdash; for other lists, the list sender setting still applies but a
different signature can be selected. Or, given a group only containing
recipients known to accept encrypted mail,
<quote>auto-encryption</quote> can be achieved easily.
</para>

<para>
The <command>group</command> command is used to directly add either
addresses or regular expressions to the specified group or groups. The
different categories of arguments to the <command>group</command>
command can be in any order. The flags <literal>-rx</literal> and
<literal>-addr</literal> specify what the following strings (that cannot
begin with a hyphen) should be interpreted as: either a regular
expression or an email address, respectively.
</para>

<para>
These address groups can also be created implicitly by the <link
linkend="alias"><command>alias</command></link>, <link
linkend="lists"><command>lists</command></link>, <link
linkend="lists"><command>subscribe</command></link> and <link
linkend="alternates"><command>alternates</command></link> commands by
specifying the optional <literal>-group</literal> option. For example,
</para>

<screen>
alternates -group me address1 address2
alternates -group me -group work address3
</screen>

<para>
would create a group named <quote>me</quote> which contains all your
addresses and a group named <quote>work</quote> which contains only your
work address <emphasis>address3</emphasis>. Besides many other
possibilities, this could be used to automatically mark your own
messages in a mailing list folder as read or use a special signature for
work-related messages.
</para>

<para>
The <command>ungroup</command> command is used to remove addresses or
regular expressions from the specified group or groups. The syntax is
similar to the <command>group</command> command, however the special
character <literal>*</literal> can be used to empty a group of all of
its contents. As soon as a group gets empty because all addresses and
regular expressions have been removed, it'll internally be removed, too
(i.e. there cannot be an empty group). When removing regular expressions
from a group, the pattern must be specified exactly as given to the
<command>group</command> command or <literal>-group</literal> argument.
</para>

</sect1>

<sect1 id="alias">
<title>Defining/Using Aliases</title>

<para>Usage:</para>

<cmdsynopsis>
<command>alias</command>
<arg choice="opt" rep="repeat">
<option>-group</option>
<replaceable class="parameter">name</replaceable>
</arg>
<arg choice="plain">
<replaceable class="parameter">key</replaceable>
</arg>
<arg choice="plain">
<replaceable class="parameter">address</replaceable>
</arg>
<arg choice="opt" rep="repeat">
<replaceable class="parameter">address</replaceable>
</arg>

<command>unalias</command>
<arg choice="opt" rep="repeat">
<option>-group</option>
<replaceable>name</replaceable>
</arg>
<group choice="req">
<arg choice="plain">
<replaceable class="parameter">*</replaceable>
</arg>
<arg choice="plain" rep="repeat">
<replaceable class="parameter">key</replaceable>
</arg>
</group>
</cmdsynopsis>

<para>
It's usually very cumbersome to remember or type out the address of
someone you are communicating with.  Mutt allows you to create
<quote>aliases</quote> which map a short string to a full address.
</para>

<note>
<para>
If you want to create an alias for more than one address, you
<emphasis>must</emphasis> separate the addresses with a comma
(<quote>,</quote>).
</para>
</note>

<para>
The optional <literal>-group</literal> argument to
<command>alias</command> causes the aliased address(es) to be added to
the named <emphasis>group</emphasis>.
</para>

<para>
To remove an alias or aliases (<quote>*</quote> means all aliases):
</para>

<screen>
alias muttdude me@cs.hmc.edu (Michael Elkins)
alias theguys manny, moe, jack
</screen>

<para>
Unlike other mailers, Mutt doesn't require aliases to be defined in a
special file.  The <command>alias</command> command can appear anywhere
in a configuration file, as long as this file is <link
linkend="source"><command>source</command>d</link>.  Consequently, you
can have multiple alias files, or you can have all aliases defined in
your <literal>.muttrc</literal>.
</para>

<para>
On the other hand, the <link
linkend="create-alias"><literal>&lt;create-alias&gt;</literal></link>
function can use only one file, the one pointed to by the <link
linkend="alias-file">$alias_file</link> variable (which is
<literal>~/.muttrc</literal> by default). This file is not special
either, in the sense that Mutt will happily append aliases to any file,
but in order for the new aliases to take effect you need to explicitly
<link linkend="source"><command>source</command></link> this file too.
</para>

<example id="ex-alias-external">
<title>Configuring external alias files</title>
<screen>
source /usr/local/share/Mutt.aliases
source ~/.mail_aliases
set alias_file=~/.mail_aliases
</screen>
</example>

<para>
To use aliases, you merely use the alias at any place in Mutt where Mutt
prompts for addresses, such as the <emphasis>To:</emphasis> or
<emphasis>Cc:</emphasis> prompt.  You can also enter aliases in your
editor at the appropriate headers if you have the <link
linkend="edit-headers">$edit_headers</link> variable set.
</para>

<para>
In addition, at the various address prompts, you can use the tab
character to expand a partial alias to the full alias.  If there are
multiple matches, Mutt will bring up a menu with the matching aliases.
In order to be presented with the full list of aliases, you must hit tab
without a partial alias, such as at the beginning of the prompt or after
a comma denoting multiple addresses.
</para>

<para>
In the alias menu, you can select as many aliases as you want with the
<literal>select-entry</literal> key (default: &lt;Return&gt;), and use
the <emphasis>exit</emphasis> key (default: q) to return to the address
prompt.
</para>

</sect1>

<sect1 id="bind">
<title>Changing the Default Key Bindings</title>

<para>Usage:</para>

<cmdsynopsis>
<command>bind</command>
<arg choice="plain">
<replaceable class="parameter">map</replaceable>
</arg>
<arg choice="plain">
<replaceable class="parameter">key</replaceable>
</arg>
<arg choice="plain">
<replaceable class="parameter">function</replaceable>
</arg>
</cmdsynopsis>

<para>
This command allows you to change the default key bindings (operation
invoked when pressing a key).
</para>

<para>
<emphasis>map</emphasis> specifies in which menu the binding belongs.
Multiple maps may be specified by separating them with commas (no
additional whitespace is allowed). The currently defined maps are:
</para>

<anchor id="maps"/>
<variablelist>

<varlistentry>
<term>generic</term>
<listitem>
<para>
This is not a real menu, but is used as a fallback for all of the other
menus except for the pager and editor modes.  If a key is not defined in
another menu, Mutt will look for a binding to use in this menu.  This
allows you to bind a key to a certain function in multiple menus instead
of having multiple <command>bind</command> statements to accomplish the
same task.
</para>
</listitem>
</varlistentry>
<varlistentry>
<term>alias</term>
<listitem>
<para>
The alias menu is the list of your personal aliases as defined in your
<literal>.muttrc</literal>.  It is the mapping from a short alias name
to the full email address(es) of the recipient(s).
</para>
</listitem>
</varlistentry>
<varlistentry>
<term>attach</term>
<listitem>
<para>
The attachment menu is used to access the attachments on received
messages.
</para>
</listitem>
</varlistentry>
<varlistentry>
<term>browser</term>
<listitem>
<para>
The browser is used for both browsing the local directory structure, and
for listing all of your incoming mailboxes.
</para>
</listitem>
</varlistentry>
<varlistentry>
<term>editor</term>
<listitem>
<para>
The editor is used to allow the user to enter a single line of text, such as
the <emphasis>To</emphasis> or <emphasis>Subject</emphasis> prompts in the
<literal>compose</literal> menu.
</para>
</listitem>
</varlistentry>
<varlistentry>
<term>index</term>
<listitem>
<para>
The index is the list of messages contained in a mailbox.
</para>
</listitem>
</varlistentry>
<varlistentry>
<term>compose</term>
<listitem>
<para>
The compose menu is the screen used when sending a new message.
</para>
</listitem>
</varlistentry>
<varlistentry>
<term>pager</term>
<listitem>
<para>
The pager is the mode used to display message/attachment data, and help
listings.
</para>
</listitem>
</varlistentry>
<varlistentry>
<term>pgp</term>
<listitem>
<para>
The pgp menu is used to select the OpenPGP keys used to encrypt outgoing
messages.
</para>
</listitem>
</varlistentry>
<varlistentry>
<term>smime</term>
<listitem>
<para>
The smime menu is used to select the OpenSSL certificates used to
encrypt outgoing messages.
</para>
</listitem>
</varlistentry>
<varlistentry>
<term>postpone</term>
<listitem>
<para>
The postpone menu is similar to the index menu, except is used when
recalling a message the user was composing, but saved until later.
</para>
</listitem>
</varlistentry>
<varlistentry>
<term>query</term>
<listitem>
<para>
The query menu is the browser for results returned by <link
linkend="query-command">$query_command</link>.
</para>
</listitem>
</varlistentry>
<varlistentry>
<term>mix</term>
<listitem>
<para>
The mixmaster screen is used to select remailer options for outgoing
messages (if Mutt is compiled with Mixmaster support).
</para>
</listitem>
</varlistentry>
</variablelist>

<para>
<emphasis>key</emphasis> is the key (or key sequence) you wish to bind.
To specify a control character, use the sequence
<emphasis>\Cx</emphasis>, where <emphasis>x</emphasis> is the letter of
the control character (for example, to specify control-A use
<quote>\Ca</quote>).  Note that the case of <emphasis>x</emphasis> as
well as <emphasis>\C</emphasis> is ignored, so that
<emphasis>\CA</emphasis>, <emphasis>\Ca</emphasis>,
<emphasis>\cA</emphasis> and <emphasis>\ca</emphasis> are all
equivalent.  An alternative form is to specify the key as a three digit
octal number prefixed with a <quote>\</quote> (for example
<emphasis>\177</emphasis> is equivalent to <emphasis>\c?</emphasis>). In
addition, <emphasis>key</emphasis> may be a symbolic name as shown in
<xref linkend="tab-key-names"/>.
</para>

<table id="tab-key-names">
<title>Symbolic key names</title>
<tgroup cols="2">
<thead>
<row><entry>Symbolic name</entry><entry>Meaning</entry></row>
</thead>
<tbody>
<row><entry>\t</entry><entry>tab</entry></row>
<row><entry>&lt;tab&gt;</entry><entry>tab</entry></row>
<row><entry>&lt;backtab&gt;</entry><entry>backtab / shift-tab</entry></row>
<row><entry>\r</entry><entry>carriage return</entry></row>
<row><entry>\n</entry><entry>newline</entry></row>
<row><entry>\e</entry><entry>escape</entry></row>
<row><entry>&lt;esc&gt;</entry><entry>escape</entry></row>
<row><entry>&lt;up&gt;</entry><entry>up arrow</entry></row>
<row><entry>&lt;down&gt;</entry><entry>down arrow</entry></row>
<row><entry>&lt;left&gt;</entry><entry>left arrow</entry></row>
<row><entry>&lt;right&gt;</entry><entry>right arrow</entry></row>
<row><entry>&lt;pageup&gt;</entry><entry>Page Up</entry></row>
<row><entry>&lt;pagedown&gt;</entry><entry>Page Down</entry></row>
<row><entry>&lt;backspace&gt;</entry><entry>Backspace</entry></row>
<row><entry>&lt;delete&gt;</entry><entry>Delete</entry></row>
<row><entry>&lt;insert&gt;</entry><entry>Insert</entry></row>
<row><entry>&lt;enter&gt;</entry><entry>Enter</entry></row>
<row><entry>&lt;return&gt;</entry><entry>Return</entry></row>
<row><entry>&lt;home&gt;</entry><entry>Home</entry></row>
<row><entry>&lt;end&gt;</entry><entry>End</entry></row>
<row><entry>&lt;space&gt;</entry><entry>Space bar</entry></row>
<row><entry>&lt;f1&gt;</entry><entry>function key 1</entry></row>
<row><entry>&lt;f10&gt;</entry><entry>function key 10</entry></row>
</tbody>
</tgroup>
</table>

<para>
The <literal>&lt;what-key&gt;</literal> function can be used to
explore keycode and symbolic names for other keys on your keyboard.
Executing this function will display information about each key
pressed, until terminated by <literal>^G</literal>.
</para>

<para>
<emphasis>key</emphasis> does not need to be enclosed in quotes unless
it contains a space (<quote>&nbsp;</quote>) or semi-colon
(<quote>;</quote>).
</para>

<para>
<emphasis>function</emphasis> specifies which action to take when
<emphasis>key</emphasis> is pressed.  For a complete list of functions,
see the <link linkend="functions">reference</link>. Note that the
<command>bind</command> expects <emphasis>function</emphasis> to be
specified without angle brackets.
</para>

<para>
The special function <literal>&lt;noop&gt;</literal> unbinds the
specified key sequence.
</para>

</sect1>

<sect1 id="charset-hook">
<title>Defining Aliases for Character Sets</title>

<para>Usage:</para>

<cmdsynopsis>
<command>charset-hook</command>
<arg choice="plain">
<replaceable class="parameter">alias</replaceable>
</arg>
<arg choice="plain">
<replaceable class="parameter">charset</replaceable>
</arg>

<command>iconv-hook<anchor id="iconv-hook"/></command>
<arg choice="plain">
<replaceable class="parameter">charset</replaceable>
</arg>
<arg choice="plain">
<replaceable class="parameter">local-charset</replaceable>
</arg>
</cmdsynopsis>

<para>
The <command>charset-hook</command> command defines an alias for a
character set.  This is useful to properly display messages which are
tagged with a character set name not known to Mutt.
</para>

<para>
The <command>iconv-hook</command> command defines a system-specific name
for a character set.  This is helpful when your systems character
conversion library insists on using strange, system-specific names for
character sets.
</para>

</sect1>

<sect1 id="folder-hook">
<title>Setting Variables Based Upon Mailbox</title>

<para>Usage:</para>

<cmdsynopsis>
<command>folder-hook</command>
<arg choice="plain">
<replaceable class="parameter">[!]regexp</replaceable>
</arg>
<arg choice="plain">
<replaceable class="parameter">command</replaceable>
</arg>
</cmdsynopsis>

<para>
It is often desirable to change settings based on which mailbox you are
reading.  The <command>folder-hook</command> command provides a method
by which you can execute any configuration command.
<emphasis>regexp</emphasis> is a regular expression specifying in which
mailboxes to execute <emphasis>command</emphasis> before loading.  If a
mailbox matches multiple <command>folder-hook</command>s, they are
executed in the order given in the <literal>.muttrc</literal>.
</para>

<para>
The regexp parameter has <link linkend="shortcuts">mailbox
shortcut</link> expansion performed on the first character.
See  <xref linkend="mailbox-hook"/> for more details.
</para>

<note>
<para>
If you use the <quote>!</quote> shortcut for <link
linkend="spoolfile">$spoolfile</link> at the beginning of the pattern,
you must place it inside of double or single quotes in order to
distinguish it from the logical <emphasis>not</emphasis> operator for
the expression.
</para>
</note>

<note>
<para>
Settings are <emphasis>not</emphasis> restored when you leave the
mailbox.  For example, a command action to perform is to change the
sorting method based upon the mailbox being read:
</para>

<screen>
folder-hook mutt "set sort=threads"</screen>

<para>
However, the sorting method is not restored to its previous value when
reading a different mailbox.  To specify a <emphasis>default</emphasis>
command, use the pattern <quote>.</quote> before other
<command>folder-hook</command>s adjusting a value on a per-folder basis
because <command>folder-hook</command>s are evaluated in the order given
in the configuration file.
</para>
</note>

<note>
<para>
The keyboard buffer will not be processed until after all hooks
are run; multiple <link linkend="push">push</link> or <link
linkend="exec">exec</link> commands will end up being processed in
reverse order.
</para>
</note>

<para>
The following example will set the <link linkend="sort">sort</link>
variable to <literal>date-sent</literal> for all folders but to
<literal>threads</literal> for all folders containing
<quote>mutt</quote> in their name.
</para>

<example id="ex-folder-sorting">
<title>Setting sort method based on mailbox name</title>
<screen>
folder-hook . "set sort=date-sent"
folder-hook mutt "set sort=threads"
</screen>
</example>

</sect1>

<sect1 id="macro">
<title>Keyboard Macros</title>

<para>Usage:</para>

<cmdsynopsis>
<command>macro</command>
<arg choice="plain">
<replaceable class="parameter">menu</replaceable>
</arg>
<arg choice="plain">
<replaceable class="parameter">key</replaceable>
</arg>
<arg choice="plain">
<replaceable class="parameter">sequence</replaceable>
</arg>
<arg choice="opt">
<replaceable class="parameter">description</replaceable>
</arg>
</cmdsynopsis>

<para>
Macros are useful when you would like a single key to perform a series
of actions.  When you press <emphasis>key</emphasis> in menu
<emphasis>menu</emphasis>, Mutt will behave as if you had typed
<emphasis>sequence</emphasis>.  So if you have a common sequence of
commands you type, you can create a macro to execute those commands with
a single key or fewer keys.
</para>

<para>
<emphasis>menu</emphasis> is the <link linkend="maps">map</link> which
the macro will be bound in.  Multiple maps may be specified by
separating multiple menu arguments by commas. Whitespace may not be used
in between the menu arguments and the commas separating them.
</para>

<para>
<emphasis>key</emphasis> and <emphasis>sequence</emphasis> are expanded
by the same rules as the <link linkend="bind">key bindings</link> with
some additions.  The first is that control characters in
<emphasis>sequence</emphasis> can also be specified as
<emphasis>^x</emphasis>.  In order to get a caret (<quote>^</quote>) you
need to use <emphasis>^^</emphasis>.  Secondly, to specify a certain key
such as <emphasis>up</emphasis> or to invoke a function directly, you
can use the format <emphasis>&lt;key name&gt;</emphasis> and
<emphasis>&lt;function name&gt;</emphasis>.  For a listing of key names
see the section on <link linkend="bind">key bindings</link>.  Functions
are listed in the <link linkend="functions">reference</link>.
</para>

<para>
The advantage with using function names directly is that the macros will
work regardless of the current key bindings, so they are not dependent
on the user having particular key definitions.  This makes them more
robust and portable, and also facilitates defining of macros in files
used by more than one user (e.g., the system Muttrc).
</para>

<para>
Optionally you can specify a descriptive text after
<emphasis>sequence</emphasis>, which is shown in the help screens if
they contain a description.
</para>

<note>
<para>
Macro definitions (if any) listed in the help screen(s), are
silently truncated at the screen width, and are not wrapped.
</para>
</note>

</sect1>

<sect1 id="color">
<title>Using Color and Mono Video Attributes</title>

<para>Usage:</para>

<cmdsynopsis>
<command>color</command>
<arg choice="plain">
<replaceable class="parameter">object</replaceable>
</arg>
<arg choice="plain">
<replaceable class="parameter">foreground</replaceable>
</arg>
<arg choice="plain">
<replaceable class="parameter">background</replaceable>
</arg>

<command>color</command>
<group choice="req">
<arg choice="plain">
<option>header</option>
</arg>
<arg choice="plain">
<option>body</option>
</arg>
</group>
<arg choice="plain">
<replaceable class="parameter">foreground</replaceable>
</arg>
<arg choice="plain">
<replaceable class="parameter">background</replaceable>
</arg>
<arg choice="plain">
<replaceable class="parameter">regexp</replaceable>
</arg>

<command>color</command>
<arg choice="plain">
<option>index-object</option>
</arg>
<arg choice="plain">
<replaceable class="parameter">foreground</replaceable>
</arg>
<arg choice="plain">
<replaceable class="parameter">background</replaceable>
</arg>
<arg choice="plain">
<replaceable class="parameter">pattern</replaceable>
</arg>

<command>uncolor</command>
<group choice="req">
<arg choice="plain">
<option>index-object</option>
</arg>
<arg choice="plain">
<option>header</option>
</arg>
<arg choice="plain">
<option>body</option>
</arg>
</group>
<group choice="req">
<arg choice="plain">
<replaceable>*</replaceable>
</arg>
<arg choice="plain" rep="repeat">
<replaceable>pattern</replaceable>
</arg>
</group>
</cmdsynopsis>

<para>
If your terminal supports color, you can spice up Mutt by creating your
own color scheme.  To define the color of an object (type of
information), you must specify both a foreground color
<emphasis>and</emphasis> a background color (it is not possible to only
specify one or the other).
</para>

<para>
<emphasis>header</emphasis> and <emphasis>body</emphasis> match
<emphasis>regexp</emphasis> in the header/body of a message,
<emphasis>index-object</emphasis> can match <emphasis>pattern</emphasis>
(see <xref linkend="patterns"/>) in the message index. Note that IMAP
server-side searches (=b, =B, =h) are not supported for color index
patterns.
</para>

<para>
<emphasis>object</emphasis> can be one of:
</para>

<itemizedlist>
<listitem><para>attachment</para></listitem>
<listitem><para>bold (highlighting bold patterns in the body of messages)</para></listitem>
<listitem><para>error (error messages printed by Mutt)</para></listitem>
<listitem><para>hdrdefault (default color of the message header in the pager)</para></listitem>
<listitem><para>index_author (color of the author name in the index, uses <emphasis>pattern</emphasis>)</para></listitem>
<listitem><para>index_collapsed (the number of messages in a collapsed thread in the index)</para></listitem>
<listitem><para>index_date (color of the date field in the index)</para></listitem>
<listitem><para>index_flags (color of the message flags in the index)</para></listitem>
<listitem><para>index_label (color of the message label in the index)</para></listitem>
<listitem><para>index_number (color of the message number in the index)</para></listitem>
<listitem><para>index_size (color of the message size and line number in the index)</para></listitem>
<listitem><para>index_subject (color of the subject in the index, uses <emphasis>pattern</emphasis>)</para></listitem>
<listitem><para>indicator (arrow or bar used to indicate the current item in a menu)</para></listitem>
<listitem><para>markers (the <quote>+</quote> markers at the beginning of wrapped lines in the pager)</para></listitem>
<listitem><para>message (informational messages)</para></listitem>
<listitem><para>normal</para></listitem>
<listitem><para><link linkend="progress">progress</link> (visual progress bar)</para></listitem>
<listitem><para>prompt</para></listitem>
<listitem><para>quoted (text matching <link linkend="quote-regexp">$quote_regexp</link> in the body of a message)</para></listitem>
<listitem><para>quoted1, quoted2, ..., quoted<emphasis>N</emphasis> (higher levels of quoting)</para></listitem>
<listitem><para>search (highlighting of words in the pager)</para></listitem>
<listitem><para>signature</para></listitem><listitem><para>status (mode lines used to display info about the mailbox or message)</para></listitem>
<listitem><para>tilde (the <quote>~</quote> used to pad blank lines in the pager)</para></listitem>
<listitem><para>tree (thread tree drawn in the message index and attachment menu)</para></listitem>
<listitem><para>underline (highlighting underlined patterns in the body of messages)</para></listitem>
</itemizedlist>

<para>
<emphasis>index-object</emphasis> can be one of the following:
</para>

<itemizedlist>
<listitem><para>index (default highlighting of the entire index line, uses <emphasis>pattern</emphasis>)</para></listitem>
<listitem><para>index_date (the date field)</para></listitem>
<listitem><para>index_flags (the message flags, %S %Z, uses <emphasis>pattern</emphasis>)</para></listitem>
<listitem><para>index_number (the message number, %C)</para></listitem>
<listitem><para>index_collapsed (the number of messages in a collapsed thread, %M)</para></listitem>
<listitem><para>index_author (the author name, %A %a %F %L %n, uses <emphasis>pattern</emphasis>)</para></listitem>
<listitem><para>index_subject (the subject, %s, uses <emphasis>pattern</emphasis>)</para></listitem>
<listitem><para>index_size (the message size, %c %l)</para></listitem>
<listitem><para>index_label (the message label, %y %Y)</para></listitem>
<listitem><para>index_tags (the transformed message tags, %g)</para></listitem>
<listitem><para>index_tag (an individual message tag, %G, uses <emphasis>pattern / tag name</emphasis>)</para></listitem>
</itemizedlist>

<para>
<emphasis>foreground</emphasis> and <emphasis>background</emphasis> can
be one of the following:
</para>

<itemizedlist>
<listitem><para>white</para></listitem>
<listitem><para>black</para></listitem>
<listitem><para>green</para></listitem>
<listitem><para>magenta</para></listitem>
<listitem><para>blue</para></listitem>
<listitem><para>cyan</para></listitem>
<listitem><para>yellow</para></listitem>
<listitem><para>red</para></listitem>
<listitem><para>default</para></listitem>
<listitem><para>color<emphasis>x</emphasis></para>
</listitem>
</itemizedlist>

<para>
<emphasis>foreground</emphasis> can optionally be prefixed with the
keyword <literal>bright</literal> to make the foreground color boldfaced
(e.g., <literal>brightred</literal>).
</para>

<para>
If your terminal supports it, the special keyword
<emphasis>default</emphasis> can be used as a transparent color.  The
value <emphasis>brightdefault</emphasis> is also valid.  If Mutt is
linked against the <emphasis>S-Lang</emphasis> library, you also need to
set the <literal>$COLORFGBG</literal> environment variable to the
default colors of your terminal for this to work; for example (for
Bourne-like shells):
</para>

<screen>
set COLORFGBG="green;black"
export COLORFGBG
</screen>

<note>
<para>
The <emphasis>S-Lang</emphasis> library requires you to use the
<emphasis>lightgray</emphasis> and <emphasis>brown</emphasis> keywords
instead of <emphasis>white</emphasis> and <emphasis>yellow</emphasis>
when setting this variable.
</para>
</note>

<note>
<para>
The <command>uncolor</command> command can be applied to the index,
header and body objects only.  It removes entries from the list. You
<emphasis>must</emphasis> specify the same pattern specified in the
<command>color</command> command for it to be removed.  The pattern
<quote>*</quote> is a special token which means to clear the color list
of all entries.
</para>
</note>

<para>
Mutt also recognizes the keywords <emphasis>color0</emphasis>,
<emphasis>color1</emphasis>, ...,
<emphasis>color</emphasis><emphasis>N-1</emphasis>
(<emphasis>N</emphasis> being the number of colors supported by your
terminal).  This is useful when you remap the colors for your display
(for example by changing the color associated with
<emphasis>color2</emphasis> for your xterm), since color names may then
lose their normal meaning.
</para>

<anchor id="mono"/>
<para>
If your terminal does not support color, it is still possible change the
video attributes through the use of the <quote>mono</quote>
command. Usage:
</para>

<cmdsynopsis>
<command>mono</command>
<arg choice="plain">
<replaceable class="parameter">object</replaceable>
</arg>
<arg choice="plain">
<replaceable class="parameter">attribute</replaceable>
</arg>

<command>mono</command>
<group choice="req">
<arg choice="plain">
<option>header</option>
</arg>
<arg choice="plain">
<option>body</option>
</arg>
</group>
<arg choice="plain">
<replaceable class="parameter">attribute</replaceable>
</arg>
<arg choice="plain">
<replaceable class="parameter">regexp</replaceable>
</arg>

<command>mono</command>
<arg choice="plain">
<option>index</option>
</arg>
<arg choice="plain">
<replaceable class="parameter">attribute</replaceable>
</arg>
<arg choice="plain">
<replaceable class="parameter">pattern</replaceable>
</arg>

<command>unmono</command>
<group choice="req">
<arg choice="plain">
<option>index-object</option>
</arg>
<arg choice="plain">
<option>header</option>
</arg>
<arg choice="plain">
<option>body</option>
</arg>
</group>
<group choice="req">
<arg choice="plain">
<replaceable>*</replaceable>
</arg>
<arg choice="plain" rep="repeat">
<replaceable>pattern</replaceable>
</arg>
</group>
</cmdsynopsis>

<para>
For <emphasis>object</emphasis>, see the <command>color</command>
command. <emphasis>attribute</emphasis> can be one of the following:
</para>

<itemizedlist>
<listitem><para>none</para></listitem>
<listitem><para>bold</para></listitem>
<listitem><para>underline</para></listitem>
<listitem><para>reverse</para></listitem>
<listitem><para>standout</para></listitem>
</itemizedlist>

</sect1>

<sect1 id="msg-hdr-display">
<title>Message Header Display</title>

<sect2 id="hdr-folding">
<title>Header Display</title>

<para>
When displaying a message in the pager, Mutt folds long header lines at
<link linkend="wrap">$wrap</link> columns. Though there're precise rules
about where to break and how, Mutt always folds headers using a tab for
readability. (Note that the sending side is not affected by this, Mutt
tries to implement standards compliant folding.)
</para>

</sect2>

<sect2 id="ignore">
<title>Selecting Headers</title>

<para>Usage:</para>

<cmdsynopsis>
<command>ignore</command>
<arg choice="plain">
<replaceable class="parameter">pattern</replaceable>
</arg>
<arg choice="opt" rep="repeat">
<replaceable class="parameter">pattern</replaceable>
</arg>

<command>unignore</command>
<group choice="req">
<arg choice="plain">
<replaceable>*</replaceable>
</arg>
<arg choice="plain" rep="repeat">
<replaceable>pattern</replaceable>
</arg>
</group>
</cmdsynopsis>

<para>
Messages often have many header fields added by automatic processing
systems, or which may not seem useful to display on the screen.  This
command allows you to specify header fields which you don't normally
want to see in the pager.
</para>

<para>
You do not need to specify the full header field name.  For example,
<quote>ignore content-</quote> will ignore all header fields that begin
with the pattern <quote>content-</quote>. <quote>ignore *</quote> will
ignore all headers.
</para>

<para>
To remove a previously added token from the list, use the
<quote>unignore</quote> command.  The <quote>unignore</quote> command
will make Mutt display headers with the given pattern.  For example, if
you do <quote>ignore x-</quote> it is possible to <quote>unignore
x-mailer</quote>.
</para>

<para>
<quote>unignore *</quote> will remove all tokens from the ignore list.
</para>

<example id="ex-header-weeding">
<title>Header weeding</title>
<screen>
<emphasis role="comment"># Sven's draconian header weeding</emphasis>
ignore *
unignore from date subject to cc
unignore organization organisation x-mailer: x-newsreader: x-mailing-list:
unignore posted-to:
</screen>
</example>

</sect2>

<sect2 id="hdr-order">
<title>Ordering Displayed Headers</title>

<para>Usage:</para>

<cmdsynopsis>
<command>hdr_order</command>
<arg choice="plain">
<replaceable class="parameter">header</replaceable>
</arg>
<arg choice="opt" rep="repeat">
<replaceable class="parameter">header</replaceable>
</arg>

<command>unhdr_order</command>
<group choice="req">
<arg choice="plain">
<replaceable>*</replaceable>
</arg>
<arg choice="plain" rep="repeat">
<replaceable>header</replaceable>
</arg>
</group>
</cmdsynopsis>

<para>
With the <command>hdr_order</command> command you can specify an order
in which Mutt will attempt to present these headers to you when viewing
messages.
</para>

<para>
<quote><command>unhdr_order</command> *</quote> will clear all previous
headers from the order list, thus removing the header order effects set
by the system-wide startup file.
</para>

<example id="ex-hdr-order">
<title>Configuring header display order</title>
<screen>
hdr_order From Date: From: To: Cc: Subject:
</screen>
</example>

</sect2>
</sect1>

<sect1 id="alternates">
<title>Alternative Addresses</title>

<para>Usage:</para>

<cmdsynopsis>
<command>alternates</command>
<arg choice="opt" rep="repeat">
<option>-group</option>
<replaceable>name</replaceable>
</arg>
<arg choice="plain">
<replaceable>regexp</replaceable>
</arg>
<arg choice="opt" rep="repeat">
<replaceable>regexp</replaceable>
</arg>

<command>unalternates</command>
<arg choice="opt" rep="repeat">
<option>-group</option>
<replaceable>name</replaceable>
</arg>
<group choice="req">
<arg choice="plain">
<replaceable>*</replaceable>
</arg>
<arg choice="plain" rep="repeat">
<replaceable>regexp</replaceable>
</arg>
</group>
</cmdsynopsis>

<para>
With various functions, Mutt will treat messages differently, depending
on whether you sent them or whether you received them from someone else.
For instance, when replying to a message that you sent to a different
party, Mutt will automatically suggest to send the response to the
original message's recipients &mdash; responding to yourself won't make
much sense in many cases.  (See <link
linkend="reply-to">$reply_to</link>.)
</para>

<para>
Many users receive e-mail under a number of different addresses. To
fully use Mutt's features here, the program must be able to recognize
what e-mail addresses you receive mail under. That's the purpose of the
<command>alternates</command> command: It takes a list of regular
expressions, each of which can identify an address under which you
receive e-mail.
</para>

<para>
As addresses are matched using regular expressions and not exact strict
comparisons, you should make sure you specify your addresses as precise
as possible to avoid mismatches. For example, if you specify:
</para>

<screen>
alternates user@example
</screen>

<para>
Mutt will consider <quote><literal>some-user@example</literal></quote>
as being your address, too which may not be desired. As a solution, in
such cases addresses should be specified as:
</para>

<screen>
alternates '^user@example$'
</screen>

<para>
The <literal>-group</literal> flag causes all of the subsequent regular
expressions to be added to the named group.
</para>

<para>
The <command>unalternates</command> command can be used to write
exceptions to <command>alternates</command> patterns. If an address
matches something in an <command>alternates</command> command, but you
nonetheless do not think it is from you, you can list a more precise
pattern under an <command>unalternates</command> command.
</para>

<para>
To remove a regular expression from the <command>alternates</command>
list, use the <command>unalternates</command> command with exactly the
same <emphasis>regexp</emphasis>.  Likewise, if the
<emphasis>regexp</emphasis> for an <command>alternates</command> command
matches an entry on the <command>unalternates</command> list, that
<command>unalternates</command> entry will be removed. If the
<emphasis>regexp</emphasis> for <command>unalternates</command> is
<quote>*</quote>, <emphasis>all entries</emphasis> on
<command>alternates</command> will be removed.
</para>

</sect1>

<sect1 id="lists">
<title>Mailing Lists</title>

<anchor id="subscribe"/>
<para>Usage:</para>

<cmdsynopsis>
<command>lists</command>
<arg choice="opt" rep="repeat">
<option>-group</option>
<replaceable class="parameter">name</replaceable>
</arg>
<arg choice="plain">
<replaceable class="parameter">regexp</replaceable>
</arg>
<arg choice="opt" rep="repeat">
<replaceable class="parameter">regexp</replaceable>
</arg>

<command>unlists</command>
<group choice="req">
<arg choice="plain">
<replaceable class="parameter">*</replaceable>
</arg>
<arg choice="plain" rep="repeat">
<replaceable class="parameter">regexp</replaceable>
</arg>
</group>

<command>subscribe</command>
<arg choice="opt" rep="repeat">
<option>-group</option>
<replaceable class="parameter">name</replaceable>
</arg>
<arg choice="plain">
<replaceable class="parameter">regexp</replaceable>
</arg>
<arg choice="opt" rep="repeat">
<replaceable class="parameter">regexp</replaceable>
</arg>

<command>unsubscribe</command>
<group choice="req">
<arg choice="plain">
<replaceable class="parameter">*</replaceable>
</arg>
<arg choice="plain" rep="repeat">
<replaceable class="parameter">regexp</replaceable>
</arg>
</group>
</cmdsynopsis>

<para>
Mutt has a few nice features for <link linkend="using-lists">handling
mailing lists</link>.  In order to take advantage of them, you must
specify which addresses belong to mailing lists, and which mailing lists
you are subscribed to. Mutt also has limited support for auto-detecting
mailing lists: it supports parsing <literal>mailto:</literal> links in
the common <literal>List-Post:</literal> header which has the same
effect as specifying the list address via the <command>lists</command>
command (except the group feature). Once you have done this, the <link
linkend="list-reply"><literal>&lt;list-reply&gt;</literal></link>
function will work for all known lists.  Additionally, when you send a
message to a subscribed list, Mutt will add a Mail-Followup-To header to
tell other users' mail user agents not to send copies of replies to your
personal address.
</para>

<note>
<para>
The Mail-Followup-To header is a non-standard extension which is not
supported by all mail user agents.  Adding it is not bullet-proof
against receiving personal CCs of list messages.  Also note that the
generation of the Mail-Followup-To header is controlled by the <link
linkend="followup-to">$followup_to</link> configuration variable since
it's common practice on some mailing lists to send Cc upon replies
(which is more a group- than a list-reply).
</para>
</note>

<para>
More precisely, Mutt maintains lists of patterns for the addresses of
known and subscribed mailing lists.  Every subscribed mailing list is
known. To mark a mailing list as known, use the <command>list</command>
command.  To mark it as subscribed, use <command>subscribe</command>.
</para>

<para>
You can use regular expressions with both commands. To mark all messages
sent to a specific bug report's address on Debian's bug tracking system
as list mail, for instance, you could say
</para>

<screen>
subscribe [0-9]+.*@bugs.debian.org</screen>

<para>
as it's often sufficient to just give a portion of the list's e-mail
address.
</para>

<para>
Specify as much of the address as you need to to remove ambiguity.  For
example, if you've subscribed to the Mutt mailing list, you will receive
mail addressed to <literal>mutt-users@mutt.org</literal>.  So, to tell
Mutt that this is a mailing list, you could add <literal>lists
mutt-users@</literal> to your initialization file.  To tell Mutt that
you are subscribed to it, add <literal><command>subscribe</command>
mutt-users</literal> to your initialization file instead.  If you also
happen to get mail from someone whose address is
<literal>mutt-users@example.com</literal>, you could use
<literal><command>lists</command> ^mutt-users@mutt\\.org$</literal> or
<literal><command>subscribe</command> ^mutt-users@mutt\\.org$</literal>
to match only mail from the actual list.
</para>

<para>
The <literal>-group</literal> flag adds all of the subsequent regular
expressions to the named <link linkend="addrgroup">address group</link>
in addition to adding to the specified address list.
</para>

<para>
The <quote>unlists</quote> command is used to remove a token from the
list of known and subscribed mailing-lists. Use <quote>unlists *</quote>
to remove all tokens.
</para>

<para>
To remove a mailing list from the list of subscribed mailing lists, but
keep it on the list of known mailing lists, use
<command>unsubscribe</command>.
</para>

</sect1>

<sect1 id="mbox-hook">
<title>Using Multiple Spool Mailboxes</title>

<para>Usage:</para>

<cmdsynopsis>
<command>mbox-hook</command>
<arg choice="plain">
<replaceable class="parameter">[!]regexp</replaceable>
</arg>
<arg choice="plain">
<replaceable class="parameter">mailbox</replaceable>
</arg>
</cmdsynopsis>

<para>
This command is used to move read messages from a specified mailbox to a
different mailbox automatically when you quit or change folders.
<emphasis>regexp</emphasis> is a regular expression specifying the
mailbox to treat as a <quote>spool</quote> mailbox and
<emphasis>mailbox</emphasis> specifies where mail should be saved when
read.
</para>

<para>
The regexp parameter has <link linkend="shortcuts">mailbox
shortcut</link> expansion performed on the first character.
See  <xref linkend="mailbox-hook"/> for more details.
</para>

<para>
Unlike some of the other <emphasis>hook</emphasis> commands, only the
<emphasis>first</emphasis> matching regexp is used (it is not possible
to save read mail in more than a single mailbox).
</para>

</sect1>

<sect1 id="mailboxes">
<title>Monitoring Incoming Mail</title>

<para>Usage:</para>

<cmdsynopsis>
<command>mailboxes</command>
<arg choice="plain">
<replaceable class="parameter">mailbox</replaceable>
</arg>
<arg choice="opt" rep="repeat">
<replaceable class="parameter">mailbox</replaceable>
</arg>

<command>unmailboxes</command>
<group choice="req">
<arg choice="plain">
<replaceable class="parameter">*</replaceable>
</arg>
<arg choice="plain" rep="repeat">
<replaceable class="parameter">mailbox</replaceable>
</arg>
</group>
</cmdsynopsis>

<para>
This command specifies folders which can receive mail and which will be
checked for new messages periodically.
</para>

<para>
<emphasis>folder</emphasis> can either be a local file or directory
(Mbox/Mmdf or Maildir/Mh). If Mutt was built with POP and/or IMAP
support, <emphasis>folder</emphasis> can also be a POP/IMAP folder
URL. The URL syntax is described in <xref linkend="url-syntax"/>, POP
and IMAP are described in <xref linkend="pop"/> and <xref
linkend="imap"/> respectively.
</para>

<para>
Mutt provides a number of advanced features for handling (possibly many)
folders and new mail within them, please refer to <xref
linkend="new-mail"/> for details (including in what situations and how
often Mutt checks for new mail).
</para>

<para>
The <quote>unmailboxes</quote> command is used to remove a token from
the list of folders which receive mail. Use <quote>unmailboxes *</quote>
to remove all tokens.
</para>

<note>
<para>
The folders in the <command>mailboxes</command> command are resolved
when the command is executed, so if these names contain <link
linkend="shortcuts">shortcut characters</link> (such as <quote>=</quote>
and <quote>!</quote>), any variable definition that affects these
characters (like <link linkend="folder">$folder</link> and <link
linkend="spoolfile">$spoolfile</link>) should be set before the
<command>mailboxes</command> command. If none of these shortcuts are
used, a local path should be absolute as otherwise Mutt tries to find it
relative to the directory from where Mutt was started which may not
always be desired.
</para>
</note>

</sect1>

<sect1 id="my-hdr">
<title>User-Defined Headers</title>

<para>Usage:</para>

<cmdsynopsis>
<command>my_hdr</command>
<arg choice="plain">
<replaceable class="parameter">string</replaceable>
</arg>

<command>unmy_hdr</command>
<group choice="req">
<arg choice="plain">
<replaceable class="parameter">*</replaceable>
</arg>
<arg choice="plain" rep="repeat">
<replaceable class="parameter">field</replaceable>
</arg>
</group>
</cmdsynopsis>

<para>
The <command>my_hdr</command> command allows you to create your own
header fields which will be added to every message you send and appear
in the editor if <link linkend="edit-headers">$edit_headers</link> is
set.
</para>

<para>
For example, if you would like to add an <quote>Organization:</quote>
header field to all of your outgoing messages, you can put the command
something like shown in <xref linkend="ex-my-hdr"/> in your
<literal>.muttrc</literal>.
</para>

<example id="ex-my-hdr">
<title>Defining custom headers</title>
<screen>
my_hdr Organization: A Really Big Company, Anytown, USA
</screen>
</example>

<note>
<para>
Space characters are <emphasis>not</emphasis> allowed between the
keyword and the colon (<quote>:</quote>). The standard for electronic
mail (RFC2822) says that space is illegal there, so Mutt enforces the
rule.
</para>
</note>

<para>
If you would like to add a header field to a single message, you should
either set the <link linkend="edit-headers">$edit_headers</link>
variable, or use the <literal>&lt;edit-headers&gt;</literal> function
(default: <quote>E</quote>) in the compose menu so that you can edit the
header of your message along with the body.
</para>

<para>
To remove user defined header fields, use the
<command>unmy_hdr</command> command. You may specify an asterisk
(<quote>*</quote>) to remove all header fields, or the fields to
remove. For example, to remove all <quote>To</quote> and
<quote>Cc</quote> header fields, you could use:
</para>

<screen>
unmy_hdr to cc
</screen>

</sect1>

<sect1 id="save-hook">
<title>Specify Default Save Mailbox</title>

<para>Usage:</para>

<cmdsynopsis>
<command>save-hook</command>
<arg choice="plain">
<replaceable class="parameter">[!]pattern</replaceable>
</arg>
<arg choice="plain">
<replaceable class="parameter">mailbox</replaceable>
</arg>
</cmdsynopsis>

<para>
This command is used to override the default mailbox used when saving
messages. <emphasis>mailbox</emphasis> will be used as the default if
the message matches <emphasis>pattern</emphasis>, see <xref
linkend="pattern-hook"/> for information on the exact format.
</para>

<para>
To provide more flexibility and good defaults, Mutt applies the expandos
of <link linkend="index-format">$index_format</link> to
<emphasis>mailbox</emphasis> after it was expanded.
</para>

<example id="ex-save-hook-exando">
<title>Using %-expandos in <command>save-hook</command></title>
<screen>
<emphasis role="comment"># default: save all to ~/Mail/&lt;author name&gt;</emphasis>
save-hook . ~/Mail/%F

<emphasis role="comment"># save from me@turing.cs.hmc.edu and me@cs.hmc.edu to $folder/elkins</emphasis>
save-hook me@(turing\\.)?cs\\.hmc\\.edu$ +elkins

<emphasis role="comment"># save from aol.com to $folder/spam</emphasis>
save-hook aol\\.com$ +spam
</screen>
</example>

<para>
Also see the <link
linkend="fcc-save-hook"><command>fcc-save-hook</command></link> command.
</para>

</sect1>

<sect1 id="fcc-hook">
<title>Specify Default Fcc: Mailbox When Composing</title>

<para>Usage:</para>

<cmdsynopsis>
<command>fcc-hook</command>
<arg choice="plain">
<replaceable class="parameter">[!]pattern</replaceable>
</arg>
<arg choice="plain">
<replaceable class="parameter">mailbox</replaceable>
</arg>
</cmdsynopsis>

<para>
This command is used to save outgoing mail in a mailbox other than <link
linkend="record">$record</link>.  Mutt searches the initial list of
message recipients for the first matching <emphasis>pattern</emphasis>
and uses <emphasis>mailbox</emphasis> as the default Fcc: mailbox.  If
no match is found the message will be saved to <link
linkend="record">$record</link> mailbox.
</para>

<para>
To provide more flexibility and good defaults, Mutt applies the
expandos of <link linkend="index-format">$index_format</link> to
<emphasis>mailbox</emphasis> after it was expanded.
</para>

<para>
See <xref linkend="pattern-hook"/> for information on the exact format
of <emphasis>pattern</emphasis>.
</para>

<screen>fcc-hook [@.]aol\\.com$ +spammers</screen>

<para>
...will save a copy of all messages going to the aol.com domain to the
`+spammers' mailbox by default.  Also see the <link
linkend="fcc-save-hook"><command>fcc-save-hook</command></link> command.
</para>

</sect1>

<sect1 id="fcc-save-hook">
<title>Specify Default Save Filename and Default Fcc: Mailbox at Once</title>

<para>Usage:</para>

<cmdsynopsis>
<command>fcc-save-hook</command>
<arg choice="plain">
<replaceable class="parameter">[!]pattern</replaceable>
</arg>
<arg choice="plain">
<replaceable class="parameter">mailbox</replaceable>
</arg>
</cmdsynopsis>

<para>
This command is a shortcut, equivalent to doing both a <link
linkend="fcc-hook"><command>fcc-hook</command></link> and a <link
linkend="save-hook"><command>save-hook</command></link> with its
arguments, including %-expansion on <emphasis>mailbox</emphasis>
according to <link linkend="index-format">$index_format</link>.
</para>

</sect1>

<sect1 id="send-hook">
<title>Change Settings Based Upon Message Recipients</title>

<anchor id="reply-hook"/>
<anchor id="send2-hook"/>

<para>Usage:</para>

<cmdsynopsis>
<command>reply-hook</command>
<arg choice="plain">
<replaceable class="parameter">[!]pattern</replaceable>
</arg>
<arg choice="plain">
<replaceable class="parameter">command</replaceable>
</arg>

<command>send-hook</command>
<arg choice="plain">
<replaceable class="parameter">[!]pattern</replaceable>
</arg>
<arg choice="plain">
<replaceable class="parameter">command</replaceable>
</arg>

<command>send2-hook</command>
<arg choice="plain">
<replaceable class="parameter">[!]pattern</replaceable>
</arg>
<arg choice="plain">
<replaceable class="parameter">command</replaceable>
</arg>
</cmdsynopsis>

<para>
These commands can be used to execute arbitrary configuration commands
based upon recipients of the message.  <emphasis>pattern</emphasis> is
used to match the message, see <xref linkend="pattern-hook"/> for
details. <emphasis>command</emphasis> is executed when
<emphasis>pattern</emphasis> matches.
</para>

<para>
<command>reply-hook</command> is matched against the message you are
<emphasis>replying to</emphasis>, instead of the message you are
<emphasis>sending</emphasis>.  <command>send-hook</command> is matched
against all messages, both <emphasis>new</emphasis> and
<emphasis>replies</emphasis>.
</para>

<note>
<para>
<command>reply-hook</command>s are matched <emphasis>before</emphasis> the
<command>send-hook</command>, <emphasis>regardless</emphasis> of the order
specified in the user's configuration file.  However, you can inhibit
<command>send-hook</command> in the reply case by using the pattern
<literal>'! ~Q'</literal> (<emphasis>not replied</emphasis>, see
<xref linkend="pattern-hook"/>) in the <command>send-hook</command> to tell
when <command>reply-hook</command> have been executed.
</para>
</note>

<para>
<command>send2-hook</command> is matched every time a message is
changed, either by editing it, or by using the compose menu to change
its recipients or subject.  <command>send2-hook</command> is executed
after <command>send-hook</command>, and can, e.g., be used to set
parameters such as the <link linkend="sendmail">$sendmail</link>
variable depending on the message's sender address.
</para>

<para>
For each type of <command>send-hook</command> or
<command>reply-hook</command>, when multiple matches occur, commands are
executed in the order they are specified in the
<literal>.muttrc</literal> (for that type of hook).
</para>

<para>
Example: <literal><command>send-hook</command> mutt
"<command>set</command> mime_forward signature=''"</literal>
</para>

<para>
Another typical use for this command is to change the values of the
<link linkend="attribution">$attribution</link>, <link
linkend="signature">$signature</link> and <link
linkend="locale">$locale</link> variables in order to change the
language of the attributions and signatures based upon the recipients.
</para>

<note>
<para>
<command>send-hook</command>'s are only executed once after getting the
initial list of recipients.  Adding a recipient after replying or
editing the message will not cause any <command>send-hook</command> to
be executed, similarly if <link linkend="autoedit">$autoedit</link> is
set (as then the initial list of recipients is empty). Also note that
<link linkend="my-hdr"><command>my_hdr</command></link> commands which
modify recipient headers, or the message's subject, don't have any
effect on the current message when executed from a
<command>send-hook</command>.
</para>
</note>

</sect1>

<sect1 id="message-hook">
<title>Change Settings Before Formatting a Message</title>

<para>Usage:</para>

<cmdsynopsis>
<command>message-hook</command>
<arg choice="plain">
<replaceable class="parameter">[!]pattern</replaceable>
</arg>
<arg choice="plain">
<replaceable class="parameter">command</replaceable>
</arg>
</cmdsynopsis>

<para>
This command can be used to execute arbitrary configuration commands
before viewing or formatting a message based upon information about the
message.  <emphasis>command</emphasis> is executed if the
<emphasis>pattern</emphasis> matches the message to be displayed. When
multiple matches occur, commands are executed in the order they are
specified in the <literal>.muttrc</literal>.
</para>

<para>
See <xref linkend="pattern-hook"/> for information on the exact format
of <emphasis>pattern</emphasis>.
</para>

<para>
Example:
</para>

<screen>
message-hook ~A 'set pager=builtin'
message-hook '~f freshmeat-news' 'set pager="less \"+/^  subject: .*\""'
</screen>

</sect1>

<sect1 id="crypt-hook">
<title>Choosing the Cryptographic Key of the Recipient</title>

<para>Usage:</para>

<cmdsynopsis>
<command>crypt-hook</command>
<arg choice="plain">
<replaceable class="parameter">regexp</replaceable>
</arg>
<arg choice="plain">
<replaceable class="parameter">keyid</replaceable>
</arg>
</cmdsynopsis>

<para>
When encrypting messages with PGP/GnuPG or OpenSSL, you may want to
associate a certain key with a given e-mail address automatically,
either because the recipient's public key can't be deduced from the
destination address, or because, for some reasons, you need to override
the key Mutt would normally use.  The <command>crypt-hook</command>
command provides a method by which you can specify the ID of the public
key to be used when encrypting messages to a certain recipient.
You may use multiple crypt-hooks with the same regexp; multiple
matching crypt-hooks result in the use of multiple keyids for
a recipient.  During key selection, Mutt will confirm whether each
crypt-hook is to be used (unless the <link
linkend="crypt-confirmhook">$crypt_confirmhook</link> option is unset).
If all crypt-hooks for a recipient are declined, Mutt will use the
original recipient address for key selection instead.
</para>

<para>
The meaning of <emphasis>keyid</emphasis> is to be taken broadly in this
context: You can either put a numerical key ID or fingerprint here, an
e-mail address, or even just a real name.
</para>

</sect1>

<sect1 id="push">
<title>Adding Key Sequences to the Keyboard Buffer</title>

<para>Usage:</para>

<cmdsynopsis>
<command>push</command>
<arg choice="plain">
<replaceable class="parameter">string</replaceable>
</arg>
</cmdsynopsis>

<para>
This command adds the named string to the beginning of the keyboard buffer. The string
may contain control characters, key names and function names like the
sequence string in the <link linkend="macro">macro</link> command. You
may use it to automatically run a sequence of commands at startup, or
when entering certain folders. For example, <xref
linkend="ex-folder-hook-push"/> shows how to automatically collapse all
threads when entering a folder.
</para>

<example id="ex-folder-hook-push">
<title>Embedding <command>push</command> in <command>folder-hook</command></title>
<screen>
folder-hook . 'push &lt;collapse-all&gt;'
</screen>
</example>

<para>
For using functions like shown in the example, it's important to use
angle brackets (<quote>&lt;</quote> and <quote>&gt;</quote>) to make
Mutt recognize the input as a function name. Otherwise it will simulate
individual just keystrokes, i.e. <quote><literal>push
collapse-all</literal></quote> would be interpreted as if you had typed
<quote>c</quote>, followed by <quote>o</quote>, followed by
<quote>l</quote>, ..., which is not desired and may lead to very
unexpected behavior.
</para>

<para>
Keystrokes can be used, too, but are less portable because of
potentially changed key bindings. With default bindings, this is
equivalent to the above example:
</para>

<screen>
folder-hook . 'push \eV'
</screen>

<para>
because it simulates that Esc+V was pressed (which is the default
binding of <literal>&lt;collapse-all&gt;</literal>).
</para>

</sect1>

<sect1 id="exec">
<title>Executing Functions</title>

<para>Usage:</para>

<cmdsynopsis>
<command>exec</command>
<arg choice="plain">
<replaceable class="parameter">function</replaceable>
</arg>
<arg choice="opt" rep="repeat">
<replaceable class="parameter">function</replaceable>
</arg>
</cmdsynopsis>

<para>
This command can be used to execute any function. Functions are listed
in the <link linkend="functions">function reference</link>.
<quote><command>exec</command> <literal>function</literal></quote> is
equivalent to <quote><literal>push &lt;function&gt;</literal></quote>.
</para>

</sect1>

<sect1 id="score-command">
<title>Message Scoring</title>

<para>Usage:</para>

<cmdsynopsis>
<command>score</command>
<arg choice="plain">
<replaceable class="parameter">pattern</replaceable>
</arg>
<arg choice="plain">
<replaceable class="parameter">value</replaceable>
</arg>

<command>unscore</command>
<group choice="req">
<arg choice="plain">
<replaceable class="parameter">*</replaceable>
</arg>
<arg choice="plain" rep="repeat">
<replaceable class="parameter">pattern</replaceable>
</arg>
</group>
</cmdsynopsis>

<para>
The <command>score</command> commands adds <emphasis>value</emphasis> to
a message's score if <emphasis>pattern</emphasis> matches it.
<emphasis>pattern</emphasis> is a string in the format described in the
<link linkend="patterns">patterns</link> section (note: For efficiency
reasons, patterns which scan information not available in the index,
such as <literal>~b</literal>, <literal>~B</literal> or
<literal>~h</literal>, may not be used).  <emphasis>value</emphasis> is
a positive or negative integer.  A message's final score is the sum
total of all matching <command>score</command> entries.  However, you
may optionally prefix <emphasis>value</emphasis> with an equal sign
(<quote>=</quote>) to cause evaluation to stop at a particular entry if
there is a match.  Negative final scores are rounded up to 0.
</para>

<para>
The <command>unscore</command> command removes score entries from the
list.  You <emphasis>must</emphasis> specify the same pattern specified
in the <command>score</command> command for it to be removed.  The
pattern <quote>*</quote> is a special token which means to clear the
list of all score entries.
</para>

</sect1>

<sect1 id="spam">
<title>Spam Detection</title>

<para>Usage:</para>

<cmdsynopsis>
<command>spam</command>
<arg choice="plain">
<replaceable class="parameter">pattern</replaceable>
</arg>
<arg choice="plain">
<replaceable class="parameter">format</replaceable>
</arg>

<command>nospam</command>
<group choice="req">
<arg choice="plain">
<replaceable class="parameter">*</replaceable>
</arg>
<arg choice="plain">
<replaceable class="parameter">pattern</replaceable>
</arg>
</group>
</cmdsynopsis>

<para>
Mutt has generalized support for external spam-scoring filters.  By
defining your spam patterns with the <command>spam</command> and
<literal>nospam</literal> commands, you can <emphasis>limit</emphasis>,
<emphasis>search</emphasis>, and <emphasis>sort</emphasis> your mail
based on its spam attributes, as determined by the external filter. You
also can display the spam attributes in your index display using the
<literal>%H</literal> selector in the <link
linkend="index-format">$index_format</link> variable. (Tip: try
<literal>%?H?[%H] ?</literal> to display spam tags only when they are
defined for a given message.)
</para>

<para>
Your first step is to define your external filter's spam patterns using
the <command>spam</command> command. <emphasis>pattern</emphasis> should
be a regular expression that matches a header in a mail message. If any
message in the mailbox matches this regular expression, it will receive
a <quote>spam tag</quote> or <quote>spam attribute</quote> (unless it
also matches a <command>nospam</command> pattern &mdash; see below.) The
appearance of this attribute is entirely up to you, and is governed by
the <emphasis>format</emphasis> parameter. <emphasis>format</emphasis>
can be any static text, but it also can include back-references from the
<emphasis>pattern</emphasis> expression. (A regular expression
<quote>back-reference</quote> refers to a sub-expression contained
within parentheses.) <literal>%1</literal> is replaced with the first
back-reference in the regex, <literal>%2</literal> with the second, etc.
</para>

<para>
To match spam tags, mutt needs the corresponding header information
which is always the case for local and POP folders but not for IMAP in
the default configuration. Depending on the spam header to be analyzed,
<link linkend="imap-headers">$imap_headers</link> may need to be
adjusted.
</para>

<para>
If you're using multiple spam filters, a message can have more than one
spam-related header. You can define <command>spam</command> patterns for
each filter you use. If a message matches two or more of these patterns,
and the <link linkend="spam-separator">$spam_separator</link> variable
is set to a string, then the message's spam tag will consist of all the
<emphasis>format</emphasis> strings joined together, with the value of
<link linkend="spam-separator">$spam_separator</link> separating them.
</para>

<para>
For example, suppose one uses DCC, SpamAssassin, and PureMessage, then
the configuration might look like in <xref linkend="ex-spam"/>.
</para>

<example id="ex-spam">
<title>Configuring spam detection</title>
<screen>
spam "X-DCC-.*-Metrics:.*(....)=many"         "90+/DCC-%1"
spam "X-Spam-Status: Yes"                     "90+/SA"
spam "X-PerlMX-Spam: .*Probability=([0-9]+)%" "%1/PM"
set spam_separator=", "
</screen>
</example>

<para>
If then a message is received that DCC registered with
<quote>many</quote> hits under the <quote>Fuz2</quote> checksum, and
that PureMessage registered with a 97% probability of being spam, that
message's spam tag would read <literal>90+/DCC-Fuz2,
97/PM</literal>. (The four characters before <quote>=many</quote> in a
DCC report indicate the checksum used &mdash; in this case,
<quote>Fuz2</quote>.)
</para>

<para>
If the <link linkend="spam-separator">$spam_separator</link> variable is
unset, then each spam pattern match supersedes the previous one. Instead
of getting joined <emphasis>format</emphasis> strings, you'll get only
the last one to match.
</para>

<para>
The spam tag is what will be displayed in the index when you use
<literal>%H</literal> in the <link
linkend="index-format">$index_format</link> variable. It's also the
string that the <literal>~H</literal> pattern-matching expression
matches against for <literal>&lt;search&gt;</literal> and
<literal>&lt;limit&gt;</literal> functions. And it's what sorting by
spam attribute will use as a sort key.
</para>

<para>
That's a pretty complicated example, and most people's actual
environments will have only one spam filter. The simpler your
configuration, the more effective Mutt can be, especially when it comes
to sorting.
</para>

<para>
Generally, when you sort by spam tag, Mutt will sort
<emphasis>lexically</emphasis> &mdash; that is, by ordering strings
alphanumerically. However, if a spam tag begins with a number, Mutt will
sort numerically first, and lexically only when two numbers are equal in
value. (This is like UNIX's <literal>sort -n</literal>.) A message with
no spam attributes at all &mdash; that is, one that didn't match
<emphasis>any</emphasis> of your <command>spam</command> patterns
&mdash; is sorted at lowest priority. Numbers are sorted next, beginning
with 0 and ranging upward. Finally, non-numeric strings are sorted, with
<quote>a</quote> taking lower priority than <quote>z</quote>. Clearly,
in general, sorting by spam tags is most effective when you can coerce
your filter to give you a raw number. But in case you can't, Mutt can
still do something useful.
</para>

<para>
The <command>nospam</command> command can be used to write exceptions to
<command>spam</command> patterns. If a header pattern matches something
in a <command>spam</command> command, but you nonetheless do not want it
to receive a spam tag, you can list a more precise pattern under a
<command>nospam</command> command.
</para>

<para>
If the <emphasis>pattern</emphasis> given to <command>nospam</command>
is exactly the same as the <emphasis>pattern</emphasis> on an existing
<command>spam</command> list entry, the effect will be to remove the
entry from the spam list, instead of adding an exception.  Likewise, if
the <emphasis>pattern</emphasis> for a <command>spam</command> command
matches an entry on the <command>nospam</command> list, that nospam
entry will be removed. If the <emphasis>pattern</emphasis> for
<command>nospam</command> is <quote>*</quote>, <emphasis>all entries on
both lists</emphasis> will be removed. This might be the default action
if you use <command>spam</command> and <command>nospam</command> in
conjunction with a <command>folder-hook</command>.
</para>

<para>
You can have as many <command>spam</command> or
<command>nospam</command> commands as you like.  You can even do your
own primitive <command>spam</command> detection within Mutt &mdash; for
example, if you consider all mail from <literal>MAILER-DAEMON</literal>
to be spam, you can use a <command>spam</command> command like this:
</para>

<screen>
spam "^From: .*MAILER-DAEMON"       "999"
</screen>

</sect1>

<sect1 id="set">
<title>Setting and Querying Variables</title>

<sect2 id="var-types">
<title>Variable Types</title>

<para>
Mutt supports these types of configuration variables:
</para>

<variablelist>
<varlistentry>
<term>boolean</term>
<listitem>
<para>
A boolean expression, either <quote>yes</quote> or <quote>no</quote>.
</para>
</listitem>
</varlistentry>
<varlistentry>
<term>number</term>
<listitem>
<para>
A signed integer number in the range -32768 to 32767.
</para>
</listitem>
</varlistentry>
<varlistentry>
<term>string</term>
<listitem>
<para>
Arbitrary text.
</para>
</listitem>
</varlistentry>
<varlistentry>
<term>path</term>
<listitem>
<para>
A specialized string for representing paths including support for
mailbox shortcuts (see <xref linkend="shortcuts"/>) as well as tilde
(<quote>~</quote>) for a user's home directory and more.
</para>
</listitem>
</varlistentry>
<varlistentry>
<term>quadoption</term>
<listitem>
<para>
Like a boolean but triggers a prompt when set to <quote>ask-yes</quote>
or <quote>ask-no</quote> with <quote>yes</quote> and <quote>no</quote>
preselected respectively.
</para>
</listitem>
</varlistentry>
<varlistentry>
<term>sort order</term>
<listitem>
<para>
A specialized string allowing only particular words as values depending
on the variable.
</para>
</listitem>
</varlistentry>
<varlistentry>
<term>regular expression</term>
<listitem>
<para>
A regular expression, see <xref linkend="regexp"/> for an introduction.
</para>
</listitem>
</varlistentry>
<varlistentry>
<term>folder magic</term>
<listitem>
<para>
Specifies the type of folder to use: <emphasis>mbox</emphasis>,
<emphasis>mmdf</emphasis>, <emphasis>mh</emphasis> or
<emphasis>maildir</emphasis>.  Currently only used to determine the type
for newly created folders.
</para>
</listitem>
</varlistentry>
<varlistentry>
<term>e-mail address</term>
<listitem>
<para>
An e-mail address either with or without realname. The older
<quote><literal>user@example.org (Joe User)</literal></quote> form is
supported but strongly deprecated.
</para>
</listitem>
</varlistentry>
<varlistentry>
<term>user-defined</term>
<listitem>
<para>
Arbitrary text, see <xref linkend="set-myvar"/> for details.
</para>
</listitem>
</varlistentry>
</variablelist>

</sect2>

<sect2 id="set-commands">
<title>Commands</title>

<para>
The following commands are available to manipulate and query variables:
</para>

<para>Usage:</para>

<cmdsynopsis>
<command>set</command>
<group choice="req">
<arg choice="plain">
<group choice="opt">
<arg choice="plain"><option>no</option></arg>
<arg choice="plain"><option>inv</option></arg>
</group>
<replaceable class="parameter">variable</replaceable>
</arg>
<arg choice="plain">
<replaceable class="parameter">variable=value</replaceable>
</arg>
</group>
<arg choice="opt" rep="repeat"></arg>

<command>toggle</command>
<arg choice="plain">
<replaceable class="parameter">variable</replaceable>
</arg>
<arg choice="opt" rep="repeat">
<replaceable class="parameter">variable</replaceable>
</arg>

<command>unset</command>
<arg choice="plain">
<replaceable class="parameter">variable</replaceable>
</arg>
<arg choice="opt" rep="repeat">
<replaceable class="parameter">variable</replaceable>
</arg>

<command>reset</command>
<arg choice="plain">
<replaceable class="parameter">variable</replaceable>
</arg>
<arg choice="opt" rep="repeat">
<replaceable class="parameter">variable</replaceable>
</arg>
</cmdsynopsis>

<para>
This command is used to set (and unset) <link
linkend="variables">configuration variables</link>.  There are four
basic types of variables: boolean, number, string and quadoption.
<emphasis>boolean</emphasis> variables can be <emphasis>set</emphasis>
(true) or <emphasis>unset</emphasis> (false).
<emphasis>number</emphasis> variables can be assigned a positive integer
value.  <emphasis>string</emphasis> variables consist of any number of
printable characters and must be enclosed in quotes if they contain
spaces or tabs.  You may also use the escape sequences <quote>\n</quote>
and <quote>\t</quote> for newline and tab, respectively.
<emphasis>quadoption</emphasis> variables are used to control whether or
not to be prompted for certain actions, or to specify a default action.
A value of <emphasis>yes</emphasis> will cause the action to be carried
out automatically as if you had answered yes to the question.
Similarly, a value of <emphasis>no</emphasis> will cause the action to
be carried out as if you had answered <quote>no.</quote> A value of
<emphasis>ask-yes</emphasis> will cause a prompt with a default answer
of <quote>yes</quote> and <emphasis>ask-no</emphasis> will provide a
default answer of <quote>no.</quote>
</para>

<para>
Prefixing a variable with <quote>no</quote> will unset it.  Example:
<literal><command>set</command> noaskbcc</literal>.
</para>

<para>
For <emphasis>boolean</emphasis> variables, you may optionally prefix
the variable name with <literal>inv</literal> to toggle the value (on or
off).  This is useful when writing macros.  Example:
<literal><command>set</command> invsmart_wrap</literal>.
</para>

<para>
The <command>toggle</command> command automatically prepends the
<literal>inv</literal> prefix to all specified variables.
</para>

<para>
The <command>unset</command> command automatically prepends the
<literal>no</literal> prefix to all specified variables.
</para>

<para>
Using the <literal>&lt;enter-command&gt;</literal> function in the
<emphasis>index</emphasis> menu, you can query the value of a variable
by prefixing the name of the variable with a question mark:
</para>

<screen>
set ?allow_8bit
</screen>

<para>
The question mark is actually only required for boolean and quadoption
variables.
</para>

<para>
The <command>reset</command> command resets all given variables to the
compile time defaults (hopefully mentioned in this manual). If you use
the command <command>set</command> and prefix the variable with
<quote>&amp;</quote> this has the same behavior as the
<command>reset</command> command.
</para>

<para>
With the <command>reset</command> command there exists the special
variable <quote>all</quote>, which allows you to reset all variables to
their system defaults.
</para>

</sect2>

<sect2 id="set-myvar">
<title>User-Defined Variables</title>

<sect3 id="set-myvar-intro">
<title>Introduction</title>

<para>
Along with the variables listed in the <link
linkend="variables">Configuration variables</link> section, Mutt
supports user-defined variables with names starting with
<literal>my_</literal> as in, for example, <literal>my_cfgdir</literal>.
</para>

<para>
The <command>set</command> command either creates a custom
<literal>my_</literal> variable or changes its value if it does exist
already. The <command>unset</command> and <command>reset</command>
commands remove the variable entirely.
</para>

<para>
Since user-defined variables are expanded in the same way that
environment variables are (except for the <link
linkend="shell-escape">shell-escape</link> command and backtick
expansion), this feature can be used to make configuration files more
readable.
</para>

</sect3>

<sect3 id="set-myvar-examples">
<title>Examples</title>

<para>
The following example defines and uses the variable
<literal>my_cfgdir</literal> to abbreviate the calls of the <link
linkend="source"><command>source</command></link> command:
</para>

<example id="ex-myvar1">
<title>Using user-defined variables for config file readability</title>
<screen>
set my_cfgdir = $HOME/mutt/config

source $my_cfgdir/hooks
source $my_cfgdir/macros
<emphasis role="comment"># more source commands...</emphasis>
</screen>
</example>

<para>
A custom variable can also be used in macros to backup the current value
of another variable. In the following example, the value of the <link
linkend="delete">$delete</link> is changed temporarily while its
original value is saved as <literal>my_delete</literal>.  After the
macro has executed all commands, the original value of <link
linkend="delete">$delete</link> is restored.
</para>

<example id="ex-myvar2">
<title>Using user-defined variables for backing up other config option values</title>
<screen>
macro pager ,x '\
&lt;enter-command&gt;set my_delete=$delete&lt;enter&gt;\
&lt;enter-command&gt;set delete=yes&lt;enter&gt;\
...\
&lt;enter-command&gt;set delete=$my_delete&lt;enter&gt;'
</screen>
</example>

<para>
Since Mutt expands such values already when parsing the configuration
file(s), the value of <literal>$my_delete</literal> in the
last example would be the value of <link linkend="delete">$delete</link> exactly
as it was at that point during parsing the configuration file. If
another statement would change the value for <link linkend="delete">$delete</link>
later in the same or another file, it would have no effect on
<literal>$my_delete</literal>. However, the expansion can
be deferred to runtime, as shown in the next example, when escaping the
dollar sign.
</para>

<example id="ex-myvar3">
<title>Deferring user-defined variable expansion to runtime</title>
<screen>
macro pager &lt;PageDown&gt; "\
&lt;enter-command&gt; set my_old_pager_stop=\$pager_stop pager_stop&lt;Enter&gt;\
&lt;next-page&gt;\
&lt;enter-command&gt; set pager_stop=\$my_old_pager_stop&lt;Enter&gt;\
&lt;enter-command&gt; unset my_old_pager_stop&lt;Enter&gt;"
</screen>
</example>

<para>
Note that there is a space between
<literal>&lt;enter-command&gt;</literal> and the <command>set</command>
configuration command, preventing Mutt from recording the
<command>macro</command>'s commands into its history.
</para>

</sect3>

</sect2>

<sect2 id="set-conversions">
<title>Type Conversions</title>

<para>
Variables are always assigned string values which Mutt parses into its
internal representation according to the type of the variable, for
example an integer number for numeric types. For all queries (including
$-expansion) the value is converted from its internal type back into
string. As a result, any variable can be assigned any value given that
its content is valid for the target. This also counts for custom
variables which are of type string. In case of parsing errors, Mutt will
print error messages. <xref linkend="ex-myvar4"/> demonstrates type
conversions.
</para>

<example id="ex-myvar4">
<title>Type conversions using variables</title>
<screen>
set my_lines = "5"                <emphasis role="comment"># value is string "5"</emphasis>
set pager_index_lines = $my_lines <emphasis role="comment"># value is integer 5</emphasis>

set my_sort = "date-received"     <emphasis role="comment"># value is string "date-received"</emphasis>
set sort = "last-$my_sort"        <emphasis role="comment"># value is sort last-date-received</emphasis>

set my_inc = $read_inc            <emphasis role="comment"># value is string "10" (default of $read_inc)</emphasis>
set my_foo = $my_inc              <emphasis role="comment"># value is string "10"</emphasis>
</screen>
</example>

<para>
These assignments are all valid. If, however, the value of
<literal>$my_lines</literal> would have been
<quote>five</quote> (or something else that cannot be parsed into a
number), the assignment to
<literal>$pager_index_lines</literal> would have
produced an error message.
</para>

<para>
Type conversion applies to all configuration commands which take
arguments. But please note that every expanded value of a variable is
considered just a single token. A working example is:
</para>

<screen>
set my_pattern = "~A"
set my_number = "10"

<emphasis role="comment"># same as: score ~A +10</emphasis>
score $my_pattern +$my_number</screen>

<para>
What does <emphasis>not</emphasis> work is:
</para>

<screen>
set my_mx = "+mailbox1 +mailbox2"
mailboxes $my_mx +mailbox3</screen>

<para>
because the value of <literal>$my_mx</literal> is interpreted as a
single mailbox named <quote>+mailbox1 +mailbox2</quote> and not two
distinct mailboxes.
</para>

</sect2>

</sect1>

<sect1 id="source">
<title>Reading Initialization Commands From Another File</title>

<para>Usage:</para>

<cmdsynopsis>
<command>source</command>
<arg choice="plain">
<replaceable class="parameter">filename</replaceable>
</arg>
</cmdsynopsis>

<para>
This command allows the inclusion of initialization commands from other
files.  For example, I place all of my aliases in
<literal>~/.mail_aliases</literal> so that I can make my
<literal>~/.muttrc</literal> readable and keep my aliases private.
</para>

<para>
If the filename begins with a tilde (<quote>~</quote>), it will be
expanded to the path of your home directory.
</para>

<para>
If the filename ends with a vertical bar (<quote>|</quote>), then
<emphasis>filename</emphasis> is considered to be an executable program
from which to read input (e.g.  <literal><command>source</command>
~/bin/myscript|</literal>).
</para>

</sect1>

<sect1 id="unhook">
<title>Removing Hooks</title>

<para>Usage:</para>

<cmdsynopsis>
<command>unhook</command>
<group choice="req">
<arg choice="plain">
<replaceable class="parameter">*</replaceable>
</arg>
<arg choice="plain">
<replaceable class="parameter">hook-type</replaceable>
</arg>
</group>
</cmdsynopsis>

<para>
This command permits you to flush hooks you have previously defined.
You can either remove all hooks by giving the <quote>*</quote> character
as an argument, or you can remove all hooks of a specific type by saying
something like <literal><command>unhook</command> send-hook</literal>.
</para>

</sect1>

<sect1 id="formatstrings">
<title>Format Strings</title>

<sect2 id="formatstrings-basics">
<title>Basic usage</title>

<para>
Format strings are a general concept you'll find in several locations
through the Mutt configuration, especially in the <link
linkend="index-format">$index_format</link>, <link
linkend="pager-format">$pager_format</link>, <link
linkend="status-format">$status_format</link>, and other related
variables. These can be very straightforward, and it's quite possible
you already know how to use them.
</para>

<para>
The most basic format string element is a percent symbol followed by
another character. For example, <literal>%s</literal> represents a
message's Subject: header in the <link
linkend="index-format">$index_format</link> variable. The
<quote>expandos</quote> available are documented with each format
variable, but there are general modifiers available with all formatting
expandos, too. Those are our concern here.
</para>

<para>
Some of the modifiers are borrowed right out of C (though you might know
them from Perl, Python, shell, or another language). These are the
<literal>[-]m.n</literal> modifiers, as in
<literal>%-12.12s</literal>. As with such programming languages, these
modifiers allow you to specify the minimum and maximum size of the
resulting string, as well as its justification. If the <quote>-</quote>
sign follows the percent, the string will be left-justified instead of
right-justified. If there's a number immediately following that, it's
the minimum amount of space the formatted string will occupy &mdash; if
it's naturally smaller than that, it will be padded out with spaces.  If
a decimal point and another number follow, that's the maximum space
allowable &mdash; the string will not be permitted to exceed that width,
no matter its natural size. Each of these three elements is optional, so
that all these are legal format strings: <literal>%-12s</literal>,
<literal>%4c</literal>, <literal>%.15F</literal> and
<literal>%-12.15L</literal>.
</para>

<para>
Mutt adds some other modifiers to format strings. If you use an equals
symbol (<literal>=</literal>) as a numeric prefix (like the minus
above), it will force the string to be centered within its minimum space
range. For example, <literal>%=14y</literal> will reserve 14 characters
for the %y expansion &mdash; that's the set of message keywords (formerly
X-Label).  If the expansion results in
a string less than 14 characters, it will be centered in a 14-character
space.  If the X-Label for a message were <quote>test</quote>, that
expansion would look like
<quote>&nbsp;&nbsp;&nbsp;&nbsp;&nbsp;test&nbsp;&nbsp;&nbsp;&nbsp;&nbsp;</quote>.
</para>

<para>
There are two very little-known modifiers that affect the way that an
expando is replaced. If there is an underline (<quote>_</quote>)
character between any format modifiers (as above) and the expando
letter, it will expands in all lower case. And if you use a colon
(<quote>:</quote>), it will replace all decimal points with underlines.
</para>

</sect2>

<sect2 id="formatstrings-conditionals">
<title>Conditionals</title>

<para>
Depending on the format string variable, some of its sequences can be
used to optionally print a string if their value is nonzero. For
example, you may only want to see the number of flagged messages if such
messages exist, since zero is not particularly meaningful. To optionally
print a string based upon one of the above sequences, the following
construct is used:
</para>

<screen>
%?&lt;sequence_char&gt;?&lt;optional_string&gt;?</screen>

<para>
where <emphasis>sequence_char</emphasis> is an expando, and
<emphasis>optional_string</emphasis> is the string you would like
printed if <emphasis>sequence_char</emphasis> is nonzero.
<emphasis>optional_string</emphasis> may contain other sequences as well
as normal text, but you may not nest optional strings.
</para>

<para>
Here is an example illustrating how to optionally print the number of
new messages in a mailbox in <link
linkend="status-format">$status_format</link>:
</para>

<screen>
%?n?%n new messages.?</screen>

<para>
You can also switch between two strings using the following construct:
</para>

<screen>
%?&lt;sequence_char&gt;?&lt;if_string&gt;&amp;&lt;else_string&gt;?</screen>

<para>
If the value of <emphasis>sequence_char</emphasis> is non-zero,
<emphasis>if_string</emphasis> will be expanded, otherwise
<emphasis>else_string</emphasis> will be expanded.
</para>

<para>
The conditional sequences can also be nested by using the %&lt; and &gt;
operators. The %? notation can still be used but requires quoting. For example:
</para>

<screen>
%&lt;x?true&amp;false&gt;
%&lt;x?%&lt;y?%&lt;z?xyz&amp;xy&gt;&amp;x&gt;&amp;none&gt;
</screen>

<para>For more examples, see <xref linkend="nested-if"/></para>

</sect2>

<sect2 id="formatstrings-filters">
<title>Filters</title>

<para>
Any format string ending in a vertical bar (<quote>|</quote>) will be
expanded and piped through the first word in the string, using spaces as
separator. The string returned will be used for display.  If the
returned string ends in %, it will be passed through the formatter a
second time. This allows the filter to generate a replacement format
string including % expandos.
</para>

<para>
All % expandos in a format string are expanded before the script is
called so that:
</para>

<example id="ex-fmtpipe">
<title>Using external filters in format strings</title>
<screen>
set status_format="script.sh '%r %f (%L)'|"
</screen>
</example>

<para>
will make Mutt expand <literal>%r</literal>, <literal>%f</literal> and
<literal>%L</literal> before calling the script. The example also shows
that arguments can be quoted: the script will receive the expanded
string between the single quotes as the only argument.
</para>

<para>
A practical example is the <literal>mutt_xtitle</literal> script
installed in the <literal>samples</literal> subdirectory of the Mutt
documentation: it can be used as filter for <link
linkend="status-format">$status_format</link> to set the current
terminal's title, if supported.
</para>

</sect2>

<sect2 id="formatstrings-padding">
<title>Padding</title>

<para>
In most format strings, Mutt supports different types of padding using
special %-expandos:
</para>

<variablelist>
<varlistentry>
<term><literal>%|X</literal></term>
<listitem>
<para>
When this occurs, Mutt will fill the rest of the line with the character
<literal>X</literal>. For example, filling the rest of the line with
dashes is done by setting:
</para>
<screen>
set status_format = "%v on %h: %B: %?n?%n&amp;no? new messages %|-"</screen>
</listitem>
</varlistentry>
<varlistentry>
<term>
<literal>%&gt;X</literal>
</term>
<listitem>
<para>
Since the previous expando stops at the end of line, there must be a way
to fill the gap between two items via the <literal>%&gt;X</literal>
expando: it puts as many characters <literal>X</literal> in between two
items so that the rest of the line will be right-justified. For example,
to not put the version string and hostname the above example on the left
but on the right and fill the gap with spaces, one might use (note the
space after <literal>%&gt;</literal>):
</para>
<screen>
set status_format = "%B: %?n?%n&amp;no? new messages %&gt; (%v on %h)"</screen>
</listitem>
</varlistentry>
<varlistentry>
<term><literal>%*X</literal>
</term>
<listitem>
<para>
Normal right-justification will print everything to the left of the
<literal>%&gt;</literal>, displaying padding and whatever lies to the
right only if there's room. By contrast, <quote>soft-fill</quote> gives
priority to the right-hand side, guaranteeing space to display it and
showing padding only if there's still room. If necessary, soft-fill will
eat text leftwards to make room for rightward text. For example, to
right-justify the subject making sure as much as possible of it fits on
screen, one might use (note two spaces after <literal>%* </literal>: the
second ensures there's a space between the truncated right-hand side and
the subject):
</para>
<screen>
set index_format="%4C %Z %{%b %d} %-15.15L (%?l?%4l&amp;%4c?)%*  %s"</screen>
</listitem>
</varlistentry>
</variablelist>

</sect2>

<sect2 id="formatstrings-conditional-dates">
<title>Conditional Dates</title>
<para>
This patch allows the format of dates in the index to vary based on how recent
the message is. This is especially useful in combination with David Champion's
patch to allow if-else sequences to be nested.
</para>

<para>
For example, using
<literal>%&lt;[y?%&lt;[d?%[%H:%M]&amp;%[%m/%d]&gt;&amp;%[%y.%m]&gt;</literal>
for the date in the <literal>$index_format</literal> will produce a display like:
</para>

<screen>
   1   + 14.12 Grace Hall      (   13) Gulliver's Travels
   2   + 10/02 Callum Harrison (   48) Huckleberry Finn
   3     12:17 Rhys Lee        (   42) The Lord Of The Rings
</screen>
</sect2>

</sect1>

<sect1 id="mailto-allow">
<title>Control allowed header fields in a mailto: URL</title>

<para>Usage:</para>

<cmdsynopsis>
<command>mailto_allow</command>
<group choice="req">
<arg choice="plain">
<replaceable class="parameter">*</replaceable>
</arg>
<arg choice="plain" rep="repeat">
<replaceable class="parameter">header-field</replaceable>
</arg>
</group>

<command>unmailto_allow</command>
<group choice="req">
<arg choice="plain">
<replaceable class="parameter">*</replaceable>
</arg>
<arg choice="plain" rep="repeat">
<replaceable class="parameter">header-field</replaceable>
</arg>
</group>
</cmdsynopsis>

<para>
As a security measure, Mutt will only add user-approved header fields from a
<literal>mailto:</literal> URL.  This is necessary since Mutt will handle
certain header fields, such as <literal>Attach:</literal>, in a special way.
The <literal>mailto_allow</literal> and <literal>unmailto_allow</literal>
commands allow the user to modify the list of approved headers.
</para>
<para>
Mutt initializes the default list to contain only the <literal>Subject</literal>
and <literal>Body</literal> header fields, which are the only requirement specified
by the <literal>mailto:</literal> specification in RFC2368.
</para>
</sect1>

</chapter>

<chapter id="advancedusage">
<title>Advanced Usage</title>

<sect1 id="charset-handling">
<title>Character Set Handling</title>

<para>
A <quote>character set</quote> is basically a mapping between bytes and
glyphs and implies a certain character encoding scheme. For example, for
the ISO 8859 family of character sets, an encoding of 8bit per character
is used. For the Unicode character set, different character encodings
may be used, UTF-8 being the most popular. In UTF-8, a character is
represented using a variable number of bytes ranging from 1 to 4.
</para>

<para>
Since Mutt is a command-line tool run from a shell, and delegates
certain tasks to external tools (such as an editor for composing/editing
messages), all of these tools need to agree on a character set and
encoding. There exists no way to reliably deduce the character set a
plain text file has. Interoperability is gained by the use of
well-defined environment variables. The full set can be printed by
issuing <literal>locale</literal> on the command line.
</para>

<para>
Upon startup, Mutt determines the character set on its own using
routines that inspect locale-specific environment variables. Therefore,
it is generally not necessary to set the <literal>$charset</literal>
variable in Mutt. It may even be counter-productive as Mutt uses system
and library functions that derive the character set themselves and on
which Mutt has no influence. It's safest to let Mutt work out the locale
setup itself.
</para>

<para>
If you happen to work with several character sets on a regular basis,
it's highly advisable to use Unicode and an UTF-8 locale. Unicode can
represent nearly all characters in a message at the same time.  When not
using a Unicode locale, it may happen that you receive messages with
characters not representable in your locale. When displaying such a
message, or replying to or forwarding it, information may get lost
possibly rendering the message unusable (not only for you but also for
the recipient, this breakage is not reversible as lost information
cannot be guessed).
</para>

<para>
A Unicode locale makes all conversions superfluous which eliminates the
risk of conversion errors. It also eliminates potentially wrong
expectations about the character set between Mutt and external programs.
</para>

<para>
The terminal emulator used also must be properly configured for the
current locale. Terminal emulators usually do <emphasis>not</emphasis>
derive the locale from environment variables, they need to be configured
separately. If the terminal is incorrectly configured, Mutt may display
random and unexpected characters (question marks, octal codes, or just
random glyphs), format strings may not work as expected, you may not be
abled to enter non-ascii characters, and possible more.  Data is always
represented using bytes and so a correct setup is very important as to
the machine, all character sets <quote>look</quote> the same.
</para>

<para>
Warning: A mismatch between what system and library functions think the
locale is and what Mutt was told what the locale is may make it behave
badly with non-ascii input: it will fail at seemingly random places.
This warning is to be taken seriously since not only local mail handling
may suffer: sent messages may carry wrong character set information the
<emphasis>receiver</emphasis> has too deal with. The need to set
<literal>$charset</literal> directly in most cases points at terminal
and environment variable setup problems, not Mutt problems.
</para>

<para>
A list of officially assigned and known character sets can be found at
<ulink url="http://www.iana.org/assignments/character-sets">IANA</ulink>,
a list of locally supported locales can be obtained by running
<literal>locale -a</literal>.
</para>

</sect1>

<sect1 id="regexp">
<title>Regular Expressions</title>

<para>
All string patterns in Mutt including those in more complex <link
linkend="patterns">patterns</link> must be specified using regular
expressions (regexp) in the <quote>POSIX extended</quote> syntax (which
is more or less the syntax used by egrep and GNU awk).  For your
convenience, we have included below a brief description of this syntax.
</para>

<para>
The search is case sensitive if the pattern contains at least one upper
case letter, and case insensitive otherwise.
</para>

<note>
<para>
<quote>\</quote> must be quoted if used for a regular expression in an
initialization command: <quote>\\</quote>.
</para>
</note>

<para>
A regular expression is a pattern that describes a set of strings.
Regular expressions are constructed analogously to arithmetic
expressions, by using various operators to combine smaller expressions.
</para>

<note>
<para>
The regular expression can be enclosed/delimited by either " or ' which
is useful if the regular expression includes a white-space character.
See <xref linkend="muttrc-syntax"/> for more information on " and '
delimiter processing.  To match a literal " or ' you must preface it
with \ (backslash).
</para>
</note>

<para>
The fundamental building blocks are the regular expressions that match a
single character.  Most characters, including all letters and digits,
are regular expressions that match themselves.  Any metacharacter with
special meaning may be quoted by preceding it with a backslash.
</para>

<para>
The period <quote>.</quote> matches any single character.  The caret
<quote>^</quote> and the dollar sign <quote>$</quote> are metacharacters
that respectively match the empty string at the beginning and end of a
line.
</para>

<para>
A list of characters enclosed by <quote>[</quote> and <quote>]</quote>
matches any single character in that list; if the first character of the
list is a caret <quote>^</quote> then it matches any character
<emphasis>not</emphasis> in the list.  For example, the regular
expression <emphasis>[0123456789]</emphasis> matches any single digit.
A range of ASCII characters may be specified by giving the first and
last characters, separated by a hyphen <quote>-</quote>.  Most
metacharacters lose their special meaning inside lists.  To include a
literal <quote>]</quote> place it first in the list.  Similarly, to
include a literal <quote>^</quote> place it anywhere but first.
Finally, to include a literal hyphen <quote>-</quote> place it last.
</para>

<para>
Certain named classes of characters are predefined.  Character classes
consist of <quote>[:</quote>, a keyword denoting the class, and
<quote>:]</quote>.  The following classes are defined by the POSIX
standard in
<xref linkend="posix-regex-char-classes"/>
</para>

<table id="posix-regex-char-classes">
<title>POSIX regular expression character classes</title>
<tgroup cols="2">
<thead>
<row><entry>Character class</entry><entry>Description</entry></row>
</thead>
<tbody>
<row><entry>[:alnum:]</entry><entry>Alphanumeric characters</entry></row>
<row><entry>[:alpha:]</entry><entry>Alphabetic characters</entry></row>
<row><entry>[:blank:]</entry><entry>Space or tab characters</entry></row>
<row><entry>[:cntrl:]</entry><entry>Control characters</entry></row>
<row><entry>[:digit:]</entry><entry>Numeric characters</entry></row>
<row><entry>[:graph:]</entry><entry>Characters that are both printable and visible. (A space is printable, but not visible, while an <quote>a</quote> is both)</entry></row>
<row><entry>[:lower:]</entry><entry>Lower-case alphabetic characters</entry></row>
<row><entry>[:print:]</entry><entry>Printable characters (characters that are not control characters)</entry></row>
<row><entry>[:punct:]</entry><entry>Punctuation characters (characters that are not letter, digits, control characters, or space characters)</entry></row>
<row><entry>[:space:]</entry><entry>Space characters (such as space, tab and formfeed, to name a few)</entry></row>
<row><entry>[:upper:]</entry><entry>Upper-case alphabetic characters</entry></row>
<row><entry>[:xdigit:]</entry><entry>Characters that are hexadecimal digits</entry></row>
</tbody>
</tgroup>
</table>

<para>
A character class is only valid in a regular expression inside the
brackets of a character list.
</para>

<note>
<para>
Note that the brackets in these class names are part of the symbolic
names, and must be included in addition to the brackets delimiting the
bracket list. For example, <emphasis>[[:digit:]]</emphasis> is
equivalent to <emphasis>[0-9]</emphasis>.
</para>
</note>

<para>
Two additional special sequences can appear in character lists.  These
apply to non-ASCII character sets, which can have single symbols (called
collating elements) that are represented with more than one character,
as well as several characters that are equivalent for collating or
sorting purposes:
</para>

<variablelist>

<varlistentry>
<term>Collating Symbols</term>
<listitem>
<para>
A collating symbol is a multi-character collating element enclosed in
<quote>[.</quote> and <quote>.]</quote>.  For example, if
<quote>ch</quote> is a collating element, then
<emphasis>[[.ch.]]</emphasis> is a regexp that matches this collating
element, while <emphasis>[ch]</emphasis> is a regexp that matches either
<quote>c</quote> or <quote>h</quote>.
</para>
</listitem>
</varlistentry>
<varlistentry>
<term>Equivalence Classes</term>
<listitem>
<para>
An equivalence class is a locale-specific name for a list of characters
that are equivalent. The name is enclosed in <quote>[=</quote> and
<quote>=]</quote>.  For example, the name <quote>e</quote> might be used
to represent all of <quote>e</quote> with grave
(<quote>&egrave;</quote>), <quote>e</quote> with acute
(<quote>&eacute;</quote>) and <quote>e</quote>.  In this case,
<emphasis>[[=e=]]</emphasis> is a regexp that matches any of:
<quote>e</quote> with grave (<quote>&egrave;</quote>), <quote>e</quote>
with acute (<quote>&eacute;</quote>) and <quote>e</quote>.
</para>
</listitem>
</varlistentry>
</variablelist>

<para>
A regular expression matching a single character may be followed by one
of several repetition operators described in <xref
linkend="regex-repeat"/>.
</para>

<table id="regex-repeat">
<title>Regular expression repetition operators</title>
<tgroup cols="2">
<thead>
<row><entry>Operator</entry><entry>Description</entry></row>
</thead>
<tbody>
<row><entry>?</entry><entry>The preceding item is optional and matched at most once</entry></row>
<row><entry>*</entry><entry>The preceding item will be matched zero or more times</entry></row>
<row><entry>+</entry><entry>The preceding item will be matched one or more times</entry></row>
<row><entry>{n}</entry><entry>The preceding item is matched exactly <emphasis>n</emphasis> times</entry></row>
<row><entry>{n,}</entry><entry>The preceding item is matched <emphasis>n</emphasis> or more times</entry></row>
<row><entry>{,m}</entry><entry>The preceding item is matched at most <emphasis>m</emphasis> times</entry></row>
<row><entry>{n,m}</entry><entry>The preceding item is matched at least <emphasis>n</emphasis> times, but no more than <emphasis>m</emphasis> times</entry></row>
</tbody>
</tgroup>
</table>

<para>
Two regular expressions may be concatenated; the resulting regular
expression matches any string formed by concatenating two substrings
that respectively match the concatenated subexpressions.
</para>

<para>
Two regular expressions may be joined by the infix operator
<quote>|</quote>; the resulting regular expression matches any string
matching either subexpression.
</para>

<para>
Repetition takes precedence over concatenation, which in turn takes
precedence over alternation.  A whole subexpression may be enclosed in
parentheses to override these precedence rules.
</para>

<note>
<para>
If you compile Mutt with the included regular expression engine, the
following operators may also be used in regular expressions as described
in <xref linkend="regex-gnu-ext"/>.
</para>
</note>

<table id="regex-gnu-ext">
<title>GNU regular expression extensions</title>
<tgroup cols="2">
<thead>
<row><entry>Expression</entry><entry>Description</entry></row>
</thead>
<tbody>
<row><entry>\\y</entry><entry>Matches the empty string at either the beginning or the end of a word</entry></row>
<row><entry>\\B</entry><entry>Matches the empty string within a word</entry></row>
<row><entry>\\&lt;</entry><entry>Matches the empty string at the beginning of a word</entry></row>
<row><entry>\\&gt;</entry><entry>Matches the empty string at the end of a word</entry></row>
<row><entry>\\w</entry><entry>Matches any word-constituent character (letter, digit, or underscore)</entry></row>
<row><entry>\\W</entry><entry>Matches any character that is not word-constituent</entry></row>
<row><entry>\\`</entry><entry>Matches the empty string at the beginning of a buffer (string)</entry></row>
<row><entry>\\'</entry><entry>Matches the empty string at the end of a buffer</entry></row>
</tbody>
</tgroup>
</table>

<para>
Please note however that these operators are not defined by POSIX, so
they may or may not be available in stock libraries on various systems.
</para>

</sect1>

<sect1 id="patterns">
<title>Patterns: Searching, Limiting and Tagging</title>

<sect2 id="patterns-modifier">
<title>Pattern Modifier</title>

<para>
Many of Mutt's commands allow you to specify a pattern to match
(<literal>limit</literal>, <literal>tag-pattern</literal>,
<literal>delete-pattern</literal>, etc.). <xref linkend="tab-patterns"/>
shows several ways to select messages.
</para>

<table id="tab-patterns">
<title>Pattern modifiers</title>
<tgroup cols="2">
<thead>
<row><entry>Pattern modifier</entry><entry>Description</entry></row>
</thead>
<tbody>
<row><entry>~A</entry><entry>all messages</entry></row>
<row><entry>~b <emphasis>EXPR</emphasis></entry><entry>messages which contain <emphasis>EXPR</emphasis> in the message body</entry></row>
<row><entry>=b <emphasis>STRING</emphasis></entry><entry>messages which contain <emphasis>STRING</emphasis> in the message body. If IMAP is enabled, searches for <emphasis>STRING</emphasis> on the server, rather than downloading each message and searching it locally.</entry></row>
<row><entry>~B <emphasis>EXPR</emphasis></entry><entry>messages which contain <emphasis>EXPR</emphasis> in the whole message</entry></row>
<row><entry>=B <emphasis>STRING</emphasis></entry><entry>messages which contain <emphasis>STRING</emphasis> in the whole message. If IMAP is enabled, searches for <emphasis>STRING</emphasis> on the server, rather than downloading each message and searching it locally.</entry></row>
<row><entry>~c <emphasis>EXPR</emphasis></entry><entry>messages carbon-copied to <emphasis>EXPR</emphasis></entry></row>
<row><entry>%c <emphasis>GROUP</emphasis></entry><entry>messages carbon-copied to any member of <emphasis>GROUP</emphasis></entry></row>
<row><entry>~C <emphasis>EXPR</emphasis></entry><entry>messages either to: or cc: <emphasis>EXPR</emphasis></entry></row>
<row><entry>%C <emphasis>GROUP</emphasis></entry><entry>messages either to: or cc: to any member of <emphasis>GROUP</emphasis></entry></row>
<row><entry>~d [<emphasis>MIN</emphasis>]-[<emphasis>MAX</emphasis>]</entry><entry>messages with <quote>date-sent</quote> in a Date range</entry></row>
<row><entry>~D</entry><entry>deleted messages</entry></row>
<row><entry>~e <emphasis>EXPR</emphasis></entry><entry>messages which contains <emphasis>EXPR</emphasis> in the <quote>Sender</quote> field</entry></row>
<row><entry>%e <emphasis>GROUP</emphasis></entry><entry>messages which contain a member of <emphasis>GROUP</emphasis> in the <quote>Sender</quote> field</entry></row>
<row><entry>~E</entry><entry>expired messages</entry></row>
<row><entry>~F</entry><entry>flagged messages</entry></row>
<row><entry>~f <emphasis>EXPR</emphasis></entry><entry>messages originating from <emphasis>EXPR</emphasis></entry></row>
<row><entry>%f <emphasis>GROUP</emphasis></entry><entry>messages originating from any member of <emphasis>GROUP</emphasis></entry></row>
<row><entry>~g</entry><entry>cryptographically signed messages</entry></row>
<row><entry>~G</entry><entry>cryptographically encrypted messages</entry></row>
<row><entry>~h <emphasis>EXPR</emphasis></entry><entry>messages which contain <emphasis>EXPR</emphasis> in the message header</entry></row>
<row><entry>=h <emphasis>STRING</emphasis></entry><entry>messages which contain <emphasis>STRING</emphasis> in the message header. If IMAP is enabled, searches for <emphasis>STRING</emphasis> on the server, rather than downloading each message and searching it locally; <emphasis>STRING</emphasis> must be of the form <quote>header: substring</quote> (see below).</entry></row>
<row><entry>~H <emphasis>EXPR</emphasis></entry><entry>messages with a spam attribute matching <emphasis>EXPR</emphasis></entry></row>
<row><entry>~i <emphasis>EXPR</emphasis></entry><entry>messages which match <emphasis>EXPR</emphasis> in the <quote>Message-ID</quote> field</entry></row>
<row><entry>~k</entry><entry>messages which contain PGP key material</entry></row>
<row><entry>~L <emphasis>EXPR</emphasis></entry><entry>messages either originated or received by <emphasis>EXPR</emphasis></entry></row>
<row><entry>%L <emphasis>GROUP</emphasis></entry><entry>message either originated or received by any member of <emphasis>GROUP</emphasis></entry></row>
<row><entry>~l</entry><entry>messages addressed to a known mailing list</entry></row>
<row><entry>~m [<emphasis>MIN</emphasis>]-[<emphasis>MAX</emphasis>]</entry><entry>messages in the range <emphasis>MIN</emphasis> to <emphasis>MAX</emphasis> *)</entry></row>
<row><entry>~n [<emphasis>MIN</emphasis>]-[<emphasis>MAX</emphasis>]</entry><entry>messages with a score in the range <emphasis>MIN</emphasis> to <emphasis>MAX</emphasis> *)</entry></row>
<row><entry>~N</entry><entry>new messages</entry></row>
<row><entry>~O</entry><entry>old messages</entry></row>
<row><entry>~p</entry><entry>messages addressed to you (consults <command>alternates</command>)</entry></row>
<row><entry>~P</entry><entry>messages from you (consults <command>alternates</command>)</entry></row>
<row><entry>~Q</entry><entry>messages which have been replied to</entry></row>
<row><entry>~r [<emphasis>MIN</emphasis>]-[<emphasis>MAX</emphasis>]</entry><entry>messages with <quote>date-received</quote> in a Date range</entry></row>
<row><entry>~R</entry><entry>read messages</entry></row>
<row><entry>~s <emphasis>EXPR</emphasis></entry><entry>messages having <emphasis>EXPR</emphasis> in the <quote>Subject</quote> field.</entry></row>
<row><entry>~S</entry><entry>superseded messages</entry></row>
<row><entry>~t <emphasis>EXPR</emphasis></entry><entry>messages addressed to <emphasis>EXPR</emphasis></entry></row>
<row><entry>~T</entry><entry>tagged messages</entry></row>
<row><entry>~u</entry><entry>messages addressed to a subscribed mailing list</entry></row>
<row><entry>~U</entry><entry>unread messages</entry></row>
<row><entry>~v</entry><entry>messages part of a collapsed thread.</entry></row>
<row><entry>~V</entry><entry>cryptographically verified messages</entry></row>
<row><entry>~x <emphasis>EXPR</emphasis></entry><entry>messages which contain <emphasis>EXPR</emphasis> in the <quote>References</quote> or <quote>In-Reply-To</quote> field</entry></row>
<row><entry>~X [<emphasis>MIN</emphasis>]-[<emphasis>MAX</emphasis>]</entry><entry>messages with <emphasis>MIN</emphasis> to <emphasis>MAX</emphasis> attachments *)</entry></row>
<row><entry>~y <emphasis>EXPR</emphasis></entry><entry>messages which contain <emphasis>EXPR</emphasis> in their keywords</entry></row>
<row><entry>~z [<emphasis>MIN</emphasis>]-[<emphasis>MAX</emphasis>]</entry><entry>messages with a size in the range <emphasis>MIN</emphasis> to <emphasis>MAX</emphasis> *) **)</entry></row>
<row><entry>~=</entry><entry>duplicated messages (see <link linkend="duplicate-threads">$duplicate_threads</link>)</entry></row>
<row><entry>~$</entry><entry>unreferenced messages (requires threaded view)</entry></row>
<row><entry>~(<emphasis>PATTERN</emphasis>)</entry><entry>messages in threads
containing messages matching <emphasis>PATTERN</emphasis>, e.g. all
threads containing messages from you: ~(~P)</entry></row>
</tbody>
</tgroup>
</table>

<para>
Where <emphasis>EXPR</emphasis> is a <link linkend="regexp">regular expression</link>, and <emphasis>GROUP</emphasis> is an
<link linkend="addrgroup">address group</link>.
</para>

<para>
*) The forms <quote>&lt;[<emphasis>MAX</emphasis>]</quote>,
<quote>&gt;[<emphasis>MIN</emphasis>]</quote>,
<quote>[<emphasis>MIN</emphasis>]-</quote> and
<quote>-[<emphasis>MAX</emphasis>]</quote> are allowed, too.
</para>

<para>
**) The suffixes <quote>K</quote> and <quote>M</quote> are allowed to
specify kilobyte and megabyte respectively.
</para>

<para>
Special attention has to be payed when using regular expressions inside
of patterns.  Specifically, Mutt's parser for these patterns will strip
one level of backslash (<quote>\</quote>), which is normally used for
quoting.  If it is your intention to use a backslash in the regular
expression, you will need to use two backslashes instead
(<quote>\\</quote>). You can force Mutt to treat
<emphasis>EXPR</emphasis> as a simple string instead of a regular
expression by using = instead of ~ in the pattern name. For example,
<literal>=b *.*</literal> will find all messages that contain the
literal string <quote>*.*</quote>. Simple string matches are less
powerful than regular expressions but can be considerably faster. This
is especially true for IMAP folders, because string matches can be
performed on the server instead of by fetching every message. IMAP
treats <literal>=h</literal> specially: it must be of the form
<quote>header: substring</quote> and will not partially match header
names. The substring part may be omitted if you simply wish to find
messages containing a particular header without regard to its value.
</para>

<para>
Patterns matching lists of addresses (notably c, C, p, P and t) match if
there is at least one match in the whole list. If you want to make sure
that all elements of that list match, you need to prefix your pattern
with <quote>^</quote>.  This example matches all mails which only has
recipients from Germany.
</para>

<example id="ex-recips">
<title>Matching all addresses in address lists</title>
<screen>
^~C \.de$
</screen>
</example>

</sect2>

<sect2 id="simple-searches">
<title>Simple Searches</title>

<para>
Mutt supports two versions of so called <quote>simple
searches</quote>. These are issued if the query entered for searching,
limiting and similar operations does not seem to contain a valid pattern
modifier (i.e. it does not contain one of these characters:
<quote>~</quote>, <quote>=</quote> or <quote>%</quote>). If the query is
supposed to contain one of these special characters, they must be
escaped by prepending a backslash (<quote>\</quote>).
</para>

<para>
The first type is by checking whether the query string equals
a keyword case-insensitively from <xref linkend="tab-simplesearch-keywords"/>:
If that is the case, Mutt will use the shown pattern modifier instead.
If a keyword would conflict with your search keyword, you need to turn
it into a regular expression to avoid matching the keyword table. For
example, if you want to find all messages matching <quote>flag</quote>
(using <link linkend="simple-search">$simple_search</link>)
but don't want to match flagged messages, simply search for
<quote><literal>[f]lag</literal></quote>.
</para>

<table id="tab-simplesearch-keywords">
<title>Simple search keywords</title>
<tgroup cols="2">
<thead>
<row><entry>Keyword</entry><entry>Pattern modifier</entry></row>
</thead>
<tbody>
<row><entry>all</entry><entry>~A</entry></row>
<row><entry>.</entry><entry>~A</entry></row>
<row><entry>^</entry><entry>~A</entry></row>
<row><entry>del</entry><entry>~D</entry></row>
<row><entry>flag</entry><entry>~F</entry></row>
<row><entry>new</entry><entry>~N</entry></row>
<row><entry>old</entry><entry>~O</entry></row>
<row><entry>repl</entry><entry>~Q</entry></row>
<row><entry>read</entry><entry>~R</entry></row>
<row><entry>tag</entry><entry>~T</entry></row>
<row><entry>unread</entry><entry>~U</entry></row>
</tbody>
</tgroup>
</table>

<para>
The second type of simple search is to build a complex search pattern
using <link linkend="simple-search">$simple_search</link> as a
template. Mutt will insert your query properly quoted and search for the
composed complex query.
</para>

</sect2>

<sect2 id="complex-patterns">
<title>Nesting and Boolean Operators</title>

<para>
Logical AND is performed by specifying more than one criterion.  For
example:
</para>

<screen>
~t mutt ~f elkins
</screen>

<para>
would select messages which contain the word <quote>mutt</quote> in the
list of recipients <emphasis>and</emphasis> that have the word
<quote>elkins</quote> in the <quote>From</quote> header field.
</para>

<para>
Mutt also recognizes the following operators to create more complex
search patterns:
</para>

<itemizedlist>
<listitem>

<para>
! &mdash; logical NOT operator
</para>
</listitem>
<listitem>

<para>
| &mdash; logical OR operator
</para>
</listitem>
<listitem>

<para>
() &mdash; logical grouping operator
</para>
</listitem>

</itemizedlist>

<para>
Here is an example illustrating a complex search pattern.  This pattern
will select all messages which do not contain <quote>mutt</quote> in the
<quote>To</quote> or <quote>Cc</quote> field and which are from
<quote>elkins</quote>.
</para>

<example id="ex-pattern-bool">
<title>Using boolean operators in patterns</title>
<screen>
!(~t mutt|~c mutt) ~f elkins
</screen>
</example>

<para>
Here is an example using white space in the regular expression (note the
<quote>'</quote> and <quote>"</quote> delimiters).  For this to match,
the mail's subject must match the <quote>^Junk +From +Me$</quote> and it
must be from either <quote>Jim +Somebody</quote> or <quote>Ed
+SomeoneElse</quote>:
</para>

<screen>
'~s "^Junk +From +Me$" ~f ("Jim +Somebody"|"Ed +SomeoneElse")'
</screen>

<note>
<para>
If a regular expression contains parenthesis, or a vertical bar ("|"),
you <emphasis>must</emphasis> enclose the expression in double or single
quotes since those characters are also used to separate different parts
of Mutt's pattern language.  For example: <literal>~f
"me@(mutt\.org|cs\.hmc\.edu)"</literal> Without the quotes, the
parenthesis wouldn't end.  This would be separated to two OR'd patterns:
<emphasis>~f me@(mutt\.org</emphasis> and
<emphasis>cs\.hmc\.edu)</emphasis>. They are never what you want.
</para>
</note>

</sect2>

<sect2 id="date-patterns">
<title>Searching by Date</title>

<para>
Mutt supports two types of dates, <emphasis>absolute</emphasis> and
<emphasis>relative</emphasis>.
</para>

<sect3 id="date-absolute">
<title>Absolute Dates</title>

<para>
Dates <emphasis>must</emphasis> be in DD/MM/YY format (month and year
are optional, defaulting to the current month and year).  An example of
a valid range of dates is:
</para>

<screen>
Limit to messages matching: ~d 20/1/95-31/10
</screen>

<para>
If you omit the minimum (first) date, and just specify
<quote>-DD/MM/YY</quote>, all messages <emphasis>before</emphasis> the
given date will be selected.  If you omit the maximum (second) date, and
specify <quote>DD/MM/YY-</quote>, all messages
<emphasis>after</emphasis> the given date will be selected.  If you
specify a single date with no dash (<quote>-</quote>), only messages
sent on the given date will be selected.
</para>

<para>
You can add error margins to absolute dates.  An error margin is a sign
(+ or -), followed by a digit, followed by one of the units in <xref
linkend="tab-date-units"/>. As a special case, you can replace the sign
by a <quote>*</quote> character, which is equivalent to giving identical
plus and minus error margins.
</para>

<table id="tab-date-units">
<title>Date units</title>
<tgroup cols="2">
<thead>
<row><entry>Unit</entry><entry>Description</entry></row>
</thead>
<tbody>
<row><entry>y</entry><entry>Years</entry></row>
<row><entry>m</entry><entry>Months</entry></row>
<row><entry>w</entry><entry>Weeks</entry></row>
<row><entry>d</entry><entry>Days</entry></row>
</tbody>
</tgroup>
</table>

<para>
Example: To select any messages two weeks around January 15, 2001, you'd
use the following pattern:
</para>

<screen>
Limit to messages matching: ~d 15/1/2001*2w
</screen>

</sect3>

<sect3 id="dates-relative">
<title>Relative Dates</title>

<para>
This type of date is relative to the current date, and may be specified
as:
</para>

<itemizedlist>
<listitem>

<para>
&gt;<emphasis>offset</emphasis> for messages older than
<emphasis>offset</emphasis> units
</para>
</listitem>
<listitem>

<para>
&lt;<emphasis>offset</emphasis> for messages newer than
<emphasis>offset</emphasis> units
</para>
</listitem>
<listitem>

<para>
=<emphasis>offset</emphasis> for messages exactly
<emphasis>offset</emphasis> units old
</para>
</listitem>

</itemizedlist>

<para>
<emphasis>offset</emphasis> is specified as a positive number with one
of the units from <xref linkend="tab-date-units"/>.
</para>

<para>
Example: to select messages less than 1 month old, you would use
</para>

<screen>
Limit to messages matching: ~d &lt;1m
</screen>

<note>
<para>
All dates used when searching are relative to the
<emphasis>local</emphasis> time zone, so unless you change the setting
of your <link linkend="index-format">$index_format</link> to include a
<literal>%[...]</literal> format, these are <emphasis>not</emphasis> the
dates shown in the main index.
</para>
</note>

</sect3>

</sect2>

</sect1>

<sect1 id="tags">
<title>Using Tags</title>

<para>
Sometimes it is desirable to perform an operation on a group of messages
all at once rather than one at a time.  An example might be to save
messages to a mailing list to a separate folder, or to delete all
messages with a given subject.  To tag all messages matching a pattern,
use the <literal>&lt;tag-pattern&gt;</literal> function, which is bound
to <quote>shift-T</quote> by default.  Or you can select individual
messages by hand using the <literal>&lt;tag-message&gt;</literal>
function, which is bound to <quote>t</quote> by default.  See <link
linkend="patterns">patterns</link> for Mutt's pattern matching syntax.
</para>

<para>
Once you have tagged the desired messages, you can use the
<quote>tag-prefix</quote> operator, which is the <quote>;</quote>
(semicolon) key by default.  When the <quote>tag-prefix</quote> operator
is used, the <emphasis>next</emphasis> operation will be applied to all
tagged messages if that operation can be used in that manner.  If the
<link linkend="auto-tag">$auto_tag</link> variable is set, the next
operation applies to the tagged messages automatically, without
requiring the <quote>tag-prefix</quote>.
</para>

<para>
In <link linkend="macro"><command>macro</command>s</link> or <link
linkend="push"><command>push</command></link> commands, you can use the
<literal>&lt;tag-prefix-cond&gt;</literal> operator.  If there are no
tagged messages, Mutt will <quote>eat</quote> the rest of the macro to
abort it's execution.  Mutt will stop <quote>eating</quote> the macro
when it encounters the <literal>&lt;end-cond&gt;</literal> operator;
after this operator the rest of the macro will be executed as normal.
</para>

</sect1>

<sect1 id="hooks">
<title>Using Hooks</title>

<para>
A <emphasis>hook</emphasis> is a concept found in many other programs
which allows you to execute arbitrary commands before performing some
operation.  For example, you may wish to tailor your configuration based
upon which mailbox you are reading, or to whom you are sending mail.  In
the Mutt world, a <emphasis>hook</emphasis> consists of a <link
linkend="regexp">regular expression</link> or <link
linkend="patterns">pattern</link> along with a configuration
option/command.  See:

<itemizedlist>

<listitem>
<para>
<link linkend="account-hook"><command>account-hook</command></link>
</para>
</listitem>

<listitem>
<para>
<link linkend="append-hook"><command>append-hook</command></link>
</para>
</listitem>

<listitem>
<para>
<link linkend="charset-hook"><command>charset-hook</command></link>
</para>
</listitem>

<listitem>
<para>
<link linkend="close-hook"><command>close-hook</command></link>
</para>
</listitem>

<listitem>
<para>
<link linkend="crypt-hook"><command>crypt-hook</command></link>
</para>
</listitem>

<listitem>
<para>
<link linkend="fcc-hook"><command>fcc-hook</command></link>
</para>
</listitem>

<listitem>
<para>
<link linkend="fcc-save-hook"><command>fcc-save-hook</command></link>
</para>
</listitem>

<listitem>
<para>
<link linkend="folder-hook"><command>folder-hook</command></link>
</para>
</listitem>

<listitem>
<para>
<link linkend="iconv-hook"><command>iconv-hook</command></link>
</para>
</listitem>

<listitem>
<para>
<link linkend="mbox-hook"><command>mbox-hook</command></link>
</para>
</listitem>

<listitem>
<para>
<link linkend="message-hook"><command>message-hook</command></link>
</para>
</listitem>

<listitem>
<para>
<link linkend="open-hook"><command>open-hook</command></link>
</para>
</listitem>

<listitem>
<para>
<link linkend="reply-hook"><command>reply-hook</command></link>
</para>
</listitem>

<listitem>
<para>
<link linkend="save-hook"><command>save-hook</command></link>
</para>
</listitem>

<listitem>
<para>
<link linkend="send-hook"><command>send-hook</command></link>
</para>
</listitem>

<listitem>
<para>
<link linkend="send2-hook"><command>send2-hook</command></link>
</para>
</listitem>

</itemizedlist>

for specific details on each type of <emphasis>hook</emphasis> available.
</para>

<note>
<para>
If a hook changes configuration settings, these changes remain effective
until the end of the current Mutt session. As this is generally not
desired, a <quote>default</quote> hook needs to be added before all
other hooks of that type to restore configuration defaults.
</para>
</note>

<example id="ex-default-hook">
<title>Specifying a <quote>default</quote> hook</title>
<screen>
send-hook . 'unmy_hdr From:'
send-hook ~C'^b@b\.b$' my_hdr from: c@c.c
</screen>
</example>

<para>
In <xref linkend="ex-default-hook"/>, by default the value of <link
linkend="from">$from</link> and <link
linkend="realname">$realname</link> is not overridden. When sending
messages either To: or Cc: to <literal>&lt;b@b.b&gt;</literal>, the
From: header is changed to <literal>&lt;c@c.c&gt;</literal>.
</para>

<sect2 id="pattern-hook" xreflabel="Message Matching in Hooks">
<title>Message Matching in Hooks</title>

<para>
Hooks that act upon messages (<command>message-hook</command>,
<command>reply-hook</command>, <command>send-hook</command>,
<command>send2-hook</command>, <command>save-hook</command>,
<command>fcc-hook</command>) are evaluated in a slightly different
manner. For the other types of hooks, a <link linkend="regexp">regular
expression</link> is sufficient.  But in dealing with messages a finer
grain of control is needed for matching since for different purposes you
want to match different criteria.
</para>

<para>
Mutt allows the use of the <link linkend="patterns">search
pattern</link> language for matching messages in hook commands.  This
works in exactly the same way as it would when
<emphasis>limiting</emphasis> or <emphasis>searching</emphasis> the
mailbox, except that you are restricted to those operators which match
information Mutt extracts from the header of the message (i.e., from,
to, cc, date, subject, etc.).
</para>

<para>
For example, if you wanted to set your return address based upon sending
mail to a specific address, you could do something like:
</para>

<screen>
send-hook '~t ^me@cs\.hmc\.edu$' 'my_hdr From: Mutt User &lt;user@host&gt;'
</screen>

<para>
which would execute the given command when sending mail to
<emphasis>me@cs.hmc.edu</emphasis>.
</para>

<para>
However, it is not required that you write the pattern to match using
the full searching language.  You can still specify a simple
<emphasis>regular expression</emphasis> like the other hooks, in which
case Mutt will translate your pattern into the full language, using the
translation specified by the <link
linkend="default-hook">$default_hook</link> variable.  The pattern is
translated at the time the hook is declared, so the value of <link
linkend="default-hook">$default_hook</link> that is in effect at that
time will be used.
</para>

</sect2>

<sect2 id="mailbox-hook" xreflabel="Mailbox Matching in Hooks">
<title>Mailbox Matching in Hooks</title>

<para>
Hooks that match against mailboxes (<command>folder-hook</command>,
<command>mbox-hook</command>) apply both <link linkend="regexp">regular
expression</link> syntax as well as <link linkend="shortcuts">mailbox
shortcut</link> expansion on the regexp parameter.  There is some
overlap between these, so special attention should be paid to the first
character of the regexp.
</para>

<screen>
# Here, ^ will expand to "the current mailbox" not "beginning of string":
folder-hook ^/home/user/Mail/bar "set sort=threads"

# If you want ^ to be interpreted as "beginning of string", one workaround
# is to enclose the regexp in parenthesis:
folder-hook (^/home/user/Mail/bar) "set sort=threads"

# This will expand to the default save folder for the alias "imap.example.com", which
# is probably not what you want:
folder-hook @imap.example.com "set sort=threads"

# A workaround is to use parenthesis or a backslash:
folder-hook (@imap.example.com) "set sort=threads"
folder-hook '\@imap.example.com' "set sort=threads"
</screen>

<para>
Keep in mind that mailbox shortcut expansion on the regexp parameter
takes place when the hook is initially parsed, not when the hook is
matching against a mailbox.  When Mutt starts up and is reading the
.muttrc, some mailbox shortcuts may not be usable.  For example, the
"current mailbox" shortcut, ^, will expand to an empty string because no
mailbox has been opened yet.  Mutt will issue an error for this case or
if the mailbox shortcut results in an empty regexp.
</para>

</sect2>

</sect1>

<sect1 id="query">
<title>External Address Queries</title>

<para>
Mutt supports connecting to external directory databases such as LDAP,
ph/qi, bbdb, or NIS through a wrapper script which connects to Mutt
using a simple interface.  Using the <link
linkend="query-command">$query_command</link> variable, you specify the
wrapper command to use.  For example:
</para>

<screen>
set query_command = "mutt_ldap_query.pl %s"
</screen>

<para>
The wrapper script should accept the query on the command-line.  It
should return a one line message, then each matching response on a
single line, each line containing a tab separated address then name then
some other optional information.  On error, or if there are no matching
addresses, return a non-zero exit code and a one line error message.
</para>

<para>
An example multiple response output:
</para>

<screen>
Searching database ... 20 entries ... 3 matching:
me@cs.hmc.edu           Michael Elkins  mutt dude
blong@fiction.net       Brandon Long    mutt and more
roessler@does-not-exist.org        Thomas Roessler mutt pgp
</screen>

<para>
There are two mechanisms for accessing the query function of Mutt.  One
is to do a query from the index menu using the
<literal>&lt;query&gt;</literal> function (default: Q).  This will
prompt for a query, then bring up the query menu which will list the
matching responses.  From the query menu, you can select addresses to
create aliases, or to mail.  You can tag multiple addresses to mail,
start a new query, or have a new query appended to the current
responses.
</para>

<para>
The other mechanism for accessing the query function is for address
completion, similar to the alias completion.  In any prompt for address
entry, you can use the <literal>&lt;complete-query&gt;</literal>
function (default: ^T) to run a query based on the current address you
have typed.  Like aliases, Mutt will look for what you have typed back
to the last space or comma.  If there is a single response for that
query, Mutt will expand the address in place.  If there are multiple
responses, Mutt will activate the query menu.  At the query menu, you
can select one or more addresses to be added to the prompt.
</para>

</sect1>

<sect1 id="mailbox-formats">
<title>Mailbox Formats</title>

<para>
Mutt supports reading and writing of four different local mailbox
formats: mbox, MMDF, MH and Maildir.  The mailbox type is auto detected,
so there is no need to use a flag for different mailbox types.  When
creating new mailboxes, Mutt uses the default specified with the <link
linkend="mbox-type">$mbox_type</link> variable. A short description of
the formats follows.
</para>

<para>
<emphasis>mbox</emphasis>.  This is a widely used mailbox format for
UNIX.  All messages are stored in a single file.  Each message has a
line of the form:
</para>

<screen>
From me@cs.hmc.edu Fri, 11 Apr 1997 11:44:56 PST
</screen>

<para>
to denote the start of a new message (this is often referred to as the
<quote>From_</quote> line). The mbox format requires mailbox locking, is
prone to mailbox corruption with concurrently writing clients or
misinterpreted From_ lines. Depending on the environment, new mail
detection can be unreliable. Mbox folders are fast to open and easy to
archive.
</para>

<para>
<emphasis>MMDF</emphasis>.  This is a variant of the
<emphasis>mbox</emphasis> format.  Each message is surrounded by lines
containing <quote>^A^A^A^A</quote> (four times control-A's). The same
problems as for mbox apply (also with finding the right message
separator as four control-A's may appear in message bodies).
</para>

<para>
<emphasis>MH</emphasis>. A radical departure from
<emphasis>mbox</emphasis> and <emphasis>MMDF</emphasis>, a mailbox
consists of a directory and each message is stored in a separate file.
The filename indicates the message number (however, this is may not
correspond to the message number Mutt displays). Deleted messages are
renamed with a comma (<quote>,</quote>) prepended to the filename. Mutt
detects this type of mailbox by looking for either
<literal>.mh_sequences</literal> or <literal>.xmhcache</literal> files
(needed to distinguish normal directories from MH mailboxes). MH is more
robust with concurrent clients writing the mailbox, but still may suffer
from lost flags; message corruption is less likely to occur than with
mbox/mmdf. It's usually slower to open compared to mbox/mmdf since many
small files have to be read (Mutt provides <xref
linkend="header-caching"/> to greatly speed this process up).  Depending
on the environment, MH is not very disk-space efficient.
</para>

<para>
<emphasis>Maildir</emphasis>.  The newest of the mailbox formats, used
by the Qmail MTA (a replacement for sendmail).  Similar to
<emphasis>MH</emphasis>, except that it adds three subdirectories of the
mailbox: <emphasis>tmp</emphasis>, <emphasis>new</emphasis> and
<emphasis>cur</emphasis>.  Filenames for the messages are chosen in such
a way they are unique, even when two programs are writing the mailbox
over NFS, which means that no file locking is needed and corruption is
very unlikely. Maildir maybe slower to open without caching in Mutt, it
too is not very disk-space efficient depending on the environment. Since
no additional files are used for metadata (which is embedded in the
message filenames) and Maildir is locking-free, it's easy to sync across
different machines using file-level synchronization tools.
</para>

</sect1>

<sect1 id="shortcuts">
<title>Mailbox Shortcuts</title>

<para>
There are a number of built in shortcuts which refer to specific
mailboxes.  These shortcuts can be used anywhere you are prompted for a
file or mailbox path or in path-related configuration variables. Note
that these only work at the beginning of a string.
</para>

<table id="tab-mailbox-shortcuts">
<title>Mailbox shortcuts</title>
<tgroup cols="2">
<thead>
<row><entry>Shortcut</entry><entry>Refers to...</entry></row>
</thead>
<tbody>
<row><entry><literal>!</literal></entry><entry>your <link linkend="spoolfile">$spoolfile</link> (incoming) mailbox</entry></row>
<row><entry><literal>&gt;</literal></entry><entry>your <link linkend="mbox">$mbox</link> file</entry></row>
<row><entry><literal>&lt;</literal></entry><entry>your <link linkend="record">$record</link> file</entry></row>
<row><entry><literal>^</literal></entry><entry>the current mailbox</entry></row>
<row><entry><literal>-</literal> or <literal>!!</literal></entry><entry>the file you've last visited</entry></row>
<row><entry><literal>~</literal></entry><entry>your home directory</entry></row>
<row><entry><literal>=</literal> or <literal>+</literal></entry><entry>your <link linkend="folder">$folder</link> directory</entry></row>
<row><entry><emphasis>@alias</emphasis></entry><entry>to the <link linkend="save-hook">default save folder</link> as determined by the address of the alias</entry></row>
</tbody>
</tgroup>
</table>

<para>
For example, to store a copy of outgoing messages in the folder they
were composed in, a <link
linkend="folder-hook"><command>folder-hook</command></link> can be used
to set <link linkend="record">$record</link>:
</para>

<screen>
folder-hook . 'set record=^'</screen>

</sect1>

<sect1 id="using-lists">
<title>Handling Mailing Lists</title>

<para>
Mutt has a few configuration options that make dealing with large
amounts of mail easier.  The first thing you must do is to let Mutt know
what addresses you consider to be mailing lists (technically this does
not have to be a mailing list, but that is what it is most often used
for), and what lists you are subscribed to.  This is accomplished
through the use of the <link linkend="lists"><command>lists</command>
and <command>subscribe</command></link> commands in your
<literal>.muttrc</literal>.
</para>

<para>
Now that Mutt knows what your mailing lists are, it can do several
things, the first of which is the ability to show the name of a list
through which you received a message (i.e., of a subscribed list) in the
<emphasis>index</emphasis> menu display.  This is useful to distinguish
between personal and list mail in the same mailbox.  In the <link
linkend="index-format">$index_format</link> variable, the expando
<quote>%L</quote> will print the string <quote>To &lt;list&gt;</quote>
when <quote>list</quote> appears in the <quote>To</quote> field, and
<quote>Cc &lt;list&gt;</quote> when it appears in the <quote>Cc</quote>
field (otherwise it prints the name of the author).
</para>

<para>
Often times the <quote>To</quote> and <quote>Cc</quote> fields in
mailing list messages tend to get quite large. Most people do not bother
to remove the author of the message they reply to from the list,
resulting in two or more copies being sent to that person.  The
<literal>&lt;list-reply&gt;</literal> function, which by default is
bound to <quote>L</quote> in the <emphasis>index</emphasis> menu and
<emphasis>pager</emphasis>, helps reduce the clutter by only replying to
the known mailing list addresses instead of all recipients (except as
specified by <literal>Mail-Followup-To</literal>, see below).
</para>

<para>
Mutt also supports the <literal>Mail-Followup-To</literal> header.  When
you send a message to a list of recipients which includes one or several
subscribed mailing lists, and if the <link
linkend="followup-to">$followup_to</link> option is set, Mutt will
generate a Mail-Followup-To header which contains all the recipients to
whom you send this message, but not your address. This indicates that
group-replies or list-replies (also known as <quote>followups</quote>)
to this message should only be sent to the original recipients of the
message, and not separately to you - you'll receive your copy through
one of the mailing lists you are subscribed to.
</para>

<para>
Conversely, when group-replying or list-replying to a message which has
a <literal>Mail-Followup-To</literal> header, Mutt will respect this
header if the <link
linkend="honor-followup-to">$honor_followup_to</link> configuration
variable is set.  Using <link linkend="list-reply">list-reply</link>
will in this case also make sure that the reply goes to the mailing
list, even if it's not specified in the list of recipients in the
<literal>Mail-Followup-To</literal>.
</para>

<note>
<para>
When header editing is enabled, you can create a
<literal>Mail-Followup-To</literal> header manually.  Mutt will only
auto-generate this header if it doesn't exist when you send the message.
</para>
</note>

<para>
The other method some mailing list admins use is to generate a
<quote>Reply-To</quote> field which points back to the mailing list
address rather than the author of the message.  This can create problems
when trying to reply directly to the author in private, since most mail
clients will automatically reply to the address given in the
<quote>Reply-To</quote> field.  Mutt uses the <link
linkend="reply-to">$reply_to</link> variable to help decide which
address to use.  If set to <emphasis>ask-yes</emphasis> or
<emphasis>ask-no</emphasis>, you will be prompted as to whether or not
you would like to use the address given in the <quote>Reply-To</quote>
field, or reply directly to the address given in the <quote>From</quote>
field.  When set to <emphasis>yes</emphasis>, the
<quote>Reply-To</quote> field will be used when present.
</para>

<para>
Lastly, Mutt has the ability to <link linkend="sort">sort</link> the
mailbox into <link linkend="threads">threads</link>.  A thread is a
group of messages which all relate to the same subject.  This is usually
organized into a tree-like structure where a message and all of its
replies are represented graphically.  If you've ever used a threaded
news client, this is the same concept.  It makes dealing with large
volume mailing lists easier because you can easily delete uninteresting
threads and quickly find topics of value.
</para>

</sect1>

<sect1 id="using-keywords">
<title>Keyword Management</title>

<para>
Mutt has supported textual labels (usually known as X-Labels after
the header that we use to store them) for many years.  Since we
initially added support for X-Lanels, however, the larger community
has evolved more common ways of using and managing such labels, often
known as <quote>keywords</quote> or <quote>tags</quote>.
</para>

<para>
If you are new to Mutt or to using keywords in Mutt, you only need
to know that the &lt;edit-label&gt; binding (<literal>y</literal> by
default) will edit keywords, and that you can search for keywords
using the <literal>~y</literal> pattern, and use the <literal>%y</literal>
expando to display it in your <literal>$index_format</literal>.  You also
can sort by keyword.  Keywords that you set will be stored to the
<literal>X-Label:</literal> header by default.
</para>

<para>
If you've been using X-Labels for a while, things have grown slightly.
Mutt still supports X-Labels much as it has since 2000, but the scope
of this support has expanded to support three additional header-based
techniques for storing keyword metadata on messages:
</para>

<variablelist>

<varlistentry>
<term>X-Keywords</term>
<listitem>
<para>
Informal design; space-delimited keywords
</para>
</listitem>
</varlistentry>

<varlistentry>
<term>X-Mozilla-Keys</term>
<listitem>
<para>
Informal design used by Mozilla-based agents; space-delimited keywords
</para>
</listitem>
</varlistentry>

<varlistentry>
<term>Keywords</term>
<listitem>
<para>
Standardized in RFC2822 (2001); comma-space-delimited keywords
</para>
</listitem>
</varlistentry>

<varlistentry>
<term>X-Label</term>
<listitem>
<para>
Mutt-specific design; freeform text (but see <link linkend="xlabel-delimiter">$xlabel_delimiter</link>)
</para>
</listitem>
</varlistentry>

</variablelist>

<para>
With X-Label, mutt's only notion of a message keyword was the literal
string value of the X-Label header.  Under the new, integrated support,
each message may have a list of distinct message keywords.  When reading
keywords from one of the headers in the list above, the header value is
split on the indicated delimiter (space or comma-space) for X-Keywords:,
X-Mozilla-Keys:, and Keywords:.  By default, X-Label: is parsed as a
single keyword.  By setting $xlabel_delimiter, you can force splitting
of X-Label: as well.
</para>

<para>
Two boolean variables control how keywords are saved when writing
messages to a mailbox.  The default settings preserve backward
compatibility within mutt completely, but by changing these
values you can transition to more standard keyword storage. <link
linkend="keywords-legacy">$keywords_legacy</link>, if set, will tell
mutt to use only "legacy" headers -- i.e., <literal>X-Keywords:</literal>,
<literal>X-Mozilla-Keys</literal>, <literal>Keywords</literal>, or
<literal>X-Label:</literal>.  Keywords will be saved to whichever
header was in use by the message the keyword was read from.  If
<link linkend="keywords-standard">$keywords_standard</link> is
set, keywords will be saved without exception to the standard
<literal>Keywords:</literal> header.  (If both are set, both will be used;
if both are unset, legacy headers are used.)  Additionally, <link
linkend="xlabel-delimiter">$xlabel_delimiter</link> is used to format
the X-Label: header on saves.
</para>

<para>
To migrate completely to the new standard,
unset <literal>$keywords_legacy</literal> and set
<literal>$keywords_standard</literal>, and set
<literal>$xlabel_delimiter</literal> either to what you currently use to
delimit keywords in X-Labels, or to <quote>,&nbsp;</quote> (comma
space).
</para>

<para>
Note that it is common practice to insert <literal>X-Label:</literal> or
other keyword headers from proxmail or other mail filters.  This is
a useful trick for categorizing messages en masse as they are delivered
to your inbox, and it is fully compatible with the new keywords code.
</para>

</sect1>

<sect1 id="new-mail">
<title>New Mail Detection</title>

<para>
Mutt supports setups with multiple folders, allowing all of them to be
monitored for new mail (see <xref linkend="mailboxes"/> for details).
</para>

<sect2 id="new-mail-formats">
<title>How New Mail Detection Works</title>

<para>
For Mbox and Mmdf folders, new mail is detected by comparing access
and/or modification times of files: Mutt assumes a folder has new mail
if it wasn't accessed after it was last modified. Utilities like
<literal>biff</literal> or <literal>frm</literal> or any other program
which accesses the mailbox might cause Mutt to never detect new mail for
that mailbox if they do not properly reset the access time. Other
possible causes of Mutt not detecting new mail in these folders are
backup tools (updating access times) or filesystems mounted without
access time update support (for Linux systems, see the
<literal>relatime</literal> option).
</para>

<note>
<para>
Contrary to older Mutt releases, it now maintains the new mail status of
a folder by properly resetting the access time if the folder contains at
least one message which is neither read, nor deleted, nor marked as old.
</para>
</note>

<para>
In cases where new mail detection for Mbox or Mmdf folders appears to be
unreliable, the <link linkend="check-mbox-size">$check_mbox_size</link>
option can be used to make Mutt track and consult file sizes for new
mail detection instead which won't work for size-neutral changes.
</para>

<para>
New mail for Maildir is assumed if there is one message in the
<literal>new/</literal> subdirectory which is not marked deleted (see
<link linkend="maildir-trash">$maildir_trash</link>). For MH folders, a
mailbox is considered having new mail if there's at least one message in
the <quote>unseen</quote> sequence as specified by <link
linkend="mh-seq-unseen">$mh_seq_unseen</link>. Optionally, <link
linkend="new-mail-command">$new_mail_command</link> can be configured to
execute an external program every time new mail is detected in the current
inbox.
</para>

<para>
Mutt does not poll POP3 folders for new mail, it only periodically
checks the currently opened folder (if it's a POP3 folder).
</para>

<para>
For IMAP, by default Mutt uses recent message counts provided by the
server to detect new mail. If the <link
linkend="imap-idle">$imap_idle</link> option is set, it'll use the IMAP
IDLE extension if advertised by the server.
</para>

<para>
The <link linkend="mail-check-recent">$mail_check_recent</link>
option changes whether Mutt will notify you of new mail in an
already visited mailbox.  When set (the default) it will only notify
you of new mail received since the last time you opened the mailbox.
When unset, Mutt will notify you of any new mail in the mailbox.
</para>

</sect2>

<sect2 id="new-mail-polling">
<title>Polling For New Mail</title>

<para>
When in the index menu and being idle (also see <link
linkend="timeout">$timeout</link>), Mutt periodically checks for new
mail in all folders which have been configured via the
<command>mailboxes</command> command. The interval depends on the folder
type: for local/IMAP folders it consults <link
linkend="mail-check">$mail_check</link> and <link
linkend="pop-checkinterval">$pop_checkinterval</link> for POP folders.
</para>

<para>
Outside the index menu the directory browser supports checking for new
mail using the <literal>&lt;check-new&gt;</literal> function which is
unbound by default. Pressing TAB will bring up a menu showing the files
specified by the <command>mailboxes</command> command, and indicate
which contain new messages. Mutt will automatically enter this mode when
invoked from the command line with the <literal>-y</literal> option.
</para>

<para>
For the pager, index and directory browser menus, Mutt contains the
<literal>&lt;buffy-list&gt;</literal> function (bound to
<quote>.</quote> by default) which will print a list of folders with new
mail in the command line at the bottom of the screen.
</para>

<para>
For the index, by default Mutt displays the number of mailboxes with new
mail in the status bar, please refer to the <link
linkend="status-format">$status_format</link> variable for details.
</para>

<para>
When changing folders, Mutt fills the prompt with the first folder from
the mailboxes list containing new mail (if any), pressing
<literal>&lt;Space&gt;</literal> will cycle through folders with new
mail.  The (by default unbound) function
<literal>&lt;next-unread-mailbox&gt;</literal> in the index can be used
to immediately open the next folder with unread mail (if any).
</para>

</sect2>

<sect2 id="calc-mailbox-counts">
<title>Calculating Mailbox Message Counts</title>

<para>
If <link linkend="mail-check-stats">$mail_check_stats</link> is set,
Mutt will periodically calculate the unread, flagged, and total
message counts for each mailbox watched by the
<command>mailboxes</command> command.  This calculation takes place at
the same time as new mail polling, but is controlled by a separate
timer: <link
linkend="mail-check-stats-interval">$mail_check_stats_interval</link>.
</para>

<para>
The sidebar can display these message counts.  See <link
linkend="sidebar-format">$sidebar_format</link>.
</para>

</sect2>

</sect1>

<sect1 id="editing-threads">
<title>Editing Threads</title>

<para>
Mutt has the ability to dynamically restructure threads that are broken
either by misconfigured software or bad behavior from some
correspondents. This allows to clean your mailboxes from these
annoyances which make it hard to follow a discussion.
</para>

<sect2 id="link-threads">
<title>Linking Threads</title>

<para>
Some mailers tend to <quote>forget</quote> to correctly set the
<quote>In-Reply-To:</quote> and <quote>References:</quote> headers when
replying to a message. This results in broken discussions because Mutt
has not enough information to guess the correct threading.  You can fix
this by tagging the reply, then moving to the parent message and using
the <literal>&lt;link-threads&gt;</literal> function (bound to &amp; by
default). The reply will then be connected to this parent message.
</para>

<para>
You can also connect multiple children at once, tagging them and using
the <literal>&lt;tag-prefix&gt;</literal> command (<quote>;</quote>) or
the <link linkend="auto-tag">$auto_tag</link> option.
</para>

</sect2>

<sect2 id="break-threads">
<title>Breaking Threads</title>

<para>
On mailing lists, some people are in the bad habit of starting a new
discussion by hitting <quote>reply</quote> to any message from the list
and changing the subject to a totally unrelated one.  You can fix such
threads by using the <literal>&lt;break-thread&gt;</literal> function
(bound by default to #), which will turn the subthread starting from the
current message into a whole different thread.
</para>

</sect2>

</sect1>

<sect1 id="dsn">
<title>Delivery Status Notification (DSN) Support</title>

<para>
RFC1894 defines a set of MIME content types for relaying information
about the status of electronic mail messages.  These can be thought of
as <quote>return receipts.</quote>
</para>

<para>
To support DSN, there are two variables. <link
linkend="dsn-notify">$dsn_notify</link> is used to request receipts for
different results (such as failed message, message delivered, etc.).
<link linkend="dsn-return">$dsn_return</link> requests how much of your
message should be returned with the receipt (headers or full message).
</para>

<para>
When using <link linkend="sendmail">$sendmail</link> for mail delivery,
you need to use either Berkeley sendmail 8.8.x (or greater) a MTA
supporting DSN command line options compatible to Sendmail: The -N and
-R options can be used by the mail client to make requests as to what
type of status messages should be returned. Please consider your MTA
documentation whether DSN is supported.
</para>

<para>
For SMTP delivery using <link linkend="smtp-url">$smtp_url</link>, it
depends on the capabilities announced by the server whether Mutt will
attempt to request DSN or not.
</para>

</sect1>

<sect1 id="urlview">
<title>Start a WWW Browser on URLs</title>

<para>
If a message contains URLs, it is efficient to get a menu with all the
URLs and start a WWW browser on one of them.  This functionality is
provided by the external urlview program which can be retrieved at
<ulink
url="ftp://ftp.mutt.org/mutt/contrib/">ftp://ftp.mutt.org/mutt/contrib/</ulink>
and the configuration commands:
</para>

<screen>
macro index \cb |urlview\n
macro pager \cb |urlview\n
</screen>

</sect1>

<sect1 id="misc-topics">
<title>Miscellany</title>

<para>
This section documents various features that fit nowhere else.
</para>

<variablelist>
<varlistentry>
<term>
Address normalization
</term>
<listitem>
<para>
Mutt normalizes all e-mail addresses to the simplest form possible. If
an address contains a realname, the form <emphasis>Joe User
&lt;joe@example.com&gt;</emphasis> is used and the pure e-mail address
without angle brackets otherwise, i.e. just
<emphasis>joe@example.com</emphasis>.
</para>
<para>
This normalization affects all headers Mutt generates including aliases.
</para>
</listitem>
</varlistentry>
<varlistentry>
<term>
Initial folder selection
</term>
<listitem>
<para>
The folder Mutt opens at startup is determined as follows: the folder
specified in the <literal>$MAIL</literal> environment variable if
present. Otherwise, the value of <literal>$MAILDIR</literal> is taken
into account. If that isn't present either, Mutt takes the user's
mailbox in the mailspool as determined at compile-time (which may also
reside in the home directory). The <link
linkend="spoolfile">$spoolfile</link> setting overrides this
selection. Highest priority has the mailbox given with the
<literal>-f</literal> command line option.
</para>
</listitem>
</varlistentry>
</variablelist>

</sect1>

</chapter>

<chapter id="mimesupport">
<title>Mutt's MIME Support</title>

<para>
Quite a bit of effort has been made to make Mutt the premier text-mode
MIME MUA.  Every effort has been made to provide the functionality that
the discerning MIME user requires, and the conformance to the standards
wherever possible.  When configuring Mutt for MIME, there are two extra
types of configuration files which Mutt uses.  One is the
<literal>mime.types</literal> file, which contains the mapping of file
extensions to IANA MIME types.  The other is the
<literal>mailcap</literal> file, which specifies the external commands
to use for handling specific MIME types.
</para>

<sect1 id="using-mime">
<title>Using MIME in Mutt</title>

<sect2 id="mime-overview">
<title>MIME Overview</title>

<para>
MIME is short for <quote>Multipurpose Internet Mail Extension</quote>
and describes mechanisms to internationalize and structure mail
messages. Before the introduction of MIME, messages had a single text
part and were limited to us-ascii header and content. With MIME,
messages can have attachments (and even attachments which itself have
attachments and thus form a tree structure), nearly arbitrary characters
can be used for sender names, recipients and subjects.
</para>

<para>
Besides the handling of non-ascii characters in message headers, to Mutt
the most important aspect of MIME are so-called MIME types. These are
constructed using a <emphasis>major</emphasis> and
<emphasis>minor</emphasis> type separated by a forward slash.  These
specify details about the content that follows. Based upon these, Mutt
decides how to handle this part. The most popular major type is
<quote><literal>text</literal></quote> with minor types for plain text,
HTML and various other formats. Major types also exist for images,
audio, video and of course general application data (e.g. to separate
cryptographically signed data with a signature, send office documents,
and in general arbitrary binary data). There's also the
<literal>multipart</literal> major type which represents the root of a
subtree of MIME parts. A list of supported MIME types can be found in
<xref linkend="supported-mime-types"/>.
</para>

<para>
MIME also defines a set of encoding schemes for transporting MIME
content over the network: <literal>7bit</literal>,
<literal>8bit</literal>, <literal>quoted-printable</literal>,
<literal>base64</literal> and <literal>binary</literal>. There're some
rules when to choose what for encoding headers and/or body (if needed),
and Mutt will in general make a good choice.
</para>

<para>
Mutt does most of MIME encoding/decoding behind the scenes to form
messages conforming to MIME on the sending side. On reception, it can be
flexibly configured as to how what MIME structure is displayed (and if
it's displayed): these decisions are based on the content's MIME type.
There are three areas/menus in dealing with MIME: the pager (while
viewing a message), the attachment menu and the compose menu.
</para>

</sect2>

<sect2 id="mime-pager">
<title>Viewing MIME Messages in the Pager</title>

<para>
When you select a message from the index and view it in the pager, Mutt
decodes as much of a message as possible to a text representation.  Mutt
internally supports a number of MIME types, including the
<literal>text</literal> major type (with all minor types), the
<literal>message/rfc822</literal> (mail messages) type and some
<literal>multipart</literal> types. In addition, it recognizes a variety
of PGP MIME types, including PGP/MIME and
<literal>application/pgp</literal>.
</para>

<para>
Mutt will denote attachments with a couple lines describing them.
These lines are of the form:
</para>

<screen>
[-- Attachment #1: Description --]
[-- Type: text/plain, Encoding: 7bit, Size: 10000 --]
</screen>

<para>
Where the <emphasis>Description</emphasis> is the description or
filename given for the attachment, and the <emphasis>Encoding</emphasis>
is one of the already mentioned content encodings.
</para>

<para>
If Mutt cannot deal with a MIME type, it will display a message like:
</para>

<screen>
[-- image/gif is unsupported (use 'v' to view this part) --]
</screen>

</sect2>

<sect2 id="attach-menu">
<title>The Attachment Menu</title>

<para>
The default binding for <literal>&lt;view-attachments&gt;</literal> is
<quote>v</quote>, which displays the attachment menu for a message.  The
attachment menu displays a list of the attachments in a message.  From
the attachment menu, you can save, print, pipe, delete, and view
attachments.  You can apply these operations to a group of attachments
at once, by tagging the attachments and by using the
<literal>&lt;tag-prefix&gt;</literal> operator.  You can also reply to
the current message from this menu, and only the current attachment (or
the attachments tagged) will be quoted in your reply.  You can view
attachments as text, or view them using the mailcap viewer definition
(the mailcap mechanism is explained later in detail).
</para>

<para>
Finally, you can apply the usual message-related functions (like <link
linkend="resend-message"><literal>&lt;resend-message&gt;</literal></link>,
and the <literal>&lt;reply&gt;</literal> and
<literal>&lt;forward&gt;</literal> functions) to attachments of type
<literal>message/rfc822</literal>.
</para>

<para>
See table <xref linkend="tab-attachment-bindings"/> for all available
functions.
</para>

</sect2>

<sect2 id="compose-menu">
<title>The Compose Menu</title>

<para>
The compose menu is the menu you see before you send a message.  It
allows you to edit the recipient list, the subject, and other aspects of
your message.  It also contains a list of the attachments of your
message, including the main body.  From this menu, you can print, copy,
filter, pipe, edit, compose, review, and rename an attachment or a list
of tagged attachments.  You can also modifying the attachment
information, notably the type, encoding and description.
</para>

<para>
Attachments appear as follows by default:
</para>

<screen>
- 1 [text/plain, 7bit, 1K]           /tmp/mutt-euler-8082-0 &lt;no description&gt;
  2 [applica/x-gunzip, base64, 422K] ~/src/mutt-0.85.tar.gz &lt;no description&gt;
</screen>

<para>
The <quote>-</quote> denotes that Mutt will delete the file after
sending (or postponing, or canceling) the message.  It can be toggled
with the <literal>&lt;toggle-unlink&gt;</literal> command (default: u).
The next field is the MIME content-type, and can be changed with the
<literal>&lt;edit-type&gt;</literal> command (default: ^T).  The next
field is the encoding for the attachment, which allows a binary message
to be encoded for transmission on 7bit links.  It can be changed with
the <literal>&lt;edit-encoding&gt;</literal> command (default: ^E).  The
next field is the size of the attachment, rounded to kilobytes or
megabytes.  The next field is the filename, which can be changed with
the <literal>&lt;rename-file&gt;</literal> command (default: R).  The
final field is the description of the attachment, and can be changed
with the <literal>&lt;edit-description&gt;</literal> command (default:
d). See <link linkend="attach-format">$attach_format</link> for a full
list of available expandos to format this display to your needs.
</para>

</sect2>

</sect1>

<sect1 id="mime-types">
<title>MIME Type Configuration with <literal>mime.types</literal></title>

<para>
To get most out of MIME, it's important that a MIME part's content type
matches the content as closely as possible so that the recipient's
client can automatically select the right viewer for the
content. However, there's no reliable for Mutt to know how to detect
every possible file type. Instead, it uses a simple plain text mapping
file that specifies what file extension corresponds to what MIME
type. This file is called <literal>mime.types</literal>.
</para>

<para>
When you add an attachment to your mail message, Mutt searches your
personal <literal>mime.types</literal> file at
<literal>$HOME/.mime.types</literal>, and then the system
<literal>mime.types</literal> file at
<literal>/usr/local/share/mutt/mime.types</literal> or
<literal>/etc/mime.types</literal>
</para>

<para>
Each line starts with the full MIME type, followed by a space and
space-separated list of file extensions. For example you could use:
</para>

<example id="ex-mime-types">
<title><literal>mime.types</literal></title>
<screen>
application/postscript          ps eps
application/pgp                 pgp
audio/x-aiff                    aif aifc aiff
</screen>
</example>

<para>
A sample <literal>mime.types</literal> file comes with the Mutt
distribution, and should contain most of the MIME types you are likely
to use.
</para>

<para>
If Mutt can not determine the MIME type by the extension of the file you
attach, it will look at the file.  If the file is free of binary
information, Mutt will assume that the file is plain text, and mark it
as <literal>text/plain</literal>.  If the file contains binary
information, then Mutt will mark it as
<literal>application/octet-stream</literal>.  You can change the MIME
type that Mutt assigns to an attachment by using the
<literal>&lt;edit-type&gt;</literal> command from the compose menu
(default: ^T), see <xref linkend="supported-mime-types"/> for supported
major types. Mutt recognizes all of these if the appropriate entry is
found in the <literal>mime.types</literal> file. Non-recognized mime
types should only be used if the recipient of the message is likely to
be expecting such attachments.
</para>

<table id="supported-mime-types">
<title>Supported MIME types</title>
<tgroup cols="3">
<thead>
<row><entry>MIME major type</entry><entry>Standard</entry><entry>Description</entry></row>
</thead>
<tbody>
<row><entry><literal>application</literal></entry><entry>yes</entry><entry>General application data</entry></row>
<row><entry><literal>audio</literal></entry><entry>yes</entry><entry>Audio data</entry></row>
<row><entry><literal>image</literal></entry><entry>yes</entry><entry>Image data</entry></row>
<row><entry><literal>message</literal></entry><entry>yes</entry><entry>Mail messages, message status information</entry></row>
<row><entry><literal>model</literal></entry><entry>yes</entry><entry>VRML and other modeling data</entry></row>
<row><entry><literal>multipart</literal></entry><entry>yes</entry><entry>Container for other MIME parts</entry></row>
<row><entry><literal>text</literal></entry><entry>yes</entry><entry>Text data</entry></row>
<row><entry><literal>video</literal></entry><entry>yes</entry><entry>Video data</entry></row>
<row><entry><literal>chemical</literal></entry><entry>no</entry><entry>Mostly molecular data</entry></row>
</tbody>
</tgroup>
</table>

<para>
MIME types are not arbitrary, they need to be assigned by <ulink
url="http://www.iana.org/assignments/media-types/">IANA</ulink>.
</para>

</sect1>

<sect1 id="mailcap">
<title>MIME Viewer Configuration with Mailcap</title>

<para>
Mutt supports RFC 1524 MIME Configuration, in particular the Unix
specific format specified in Appendix A of RFC 1524.  This file format
is commonly referred to as the <quote>mailcap</quote> format.  Many MIME
compliant programs utilize the mailcap format, allowing you to specify
handling for all MIME types in one place for all programs.  Programs
known to use this format include Firefox, lynx and metamail.
</para>

<para>
In order to handle various MIME types that Mutt doesn't have built-in
support for, it parses a series of external configuration files to find
an external handler. The default search string for these files is a
colon delimited list containing the following files:
</para>

<orderedlist>
<listitem><para><literal>$HOME/.mailcap</literal></para></listitem>
<listitem><para><literal>$PKGDATADIR/mailcap</literal></para></listitem>
<listitem><para><literal>$SYSCONFDIR/mailcap</literal></para></listitem>
<listitem><para><literal>/etc/mailcap</literal></para></listitem>
<listitem><para><literal>/usr/etc/mailcap</literal></para></listitem>
<listitem><para><literal>/usr/local/etc/mailcap</literal></para></listitem>
</orderedlist>

<para>
where <literal>$HOME</literal> is your home directory. The
<literal>$PKGDATADIR</literal> and the <literal>$SYSCONFDIR</literal>
directories depend on where Mutt is installed: the former is the default
for shared data, the latter for system configuration files.
</para>

<para>
The default search path can be obtained by running the following
command:
</para>

<screen>
mutt -nF /dev/null -Q mailcap_path
</screen>

<para>
In particular, the metamail distribution will install a mailcap file,
usually as <literal>/usr/local/etc/mailcap</literal>, which contains
some baseline entries.
</para>

<sect2 id="mailcap-basics">
<title>The Basics of the Mailcap File</title>

<para>
A mailcap file consists of a series of lines which are comments, blank,
or definitions.
</para>

<para>
A comment line consists of a # character followed by anything you want.
</para>

<para>
A blank line is blank.
</para>

<para>
A definition line consists of a content type, a view command, and any
number of optional fields.  Each field of a definition line is divided
by a semicolon <quote>;</quote> character.
</para>

<para>
The content type is specified in the MIME standard
<quote>type/subtype</quote> notation.  For example,
<literal>text/plain</literal>, <literal>text/html</literal>,
<literal>image/gif</literal>, etc.  In addition, the mailcap format
includes two formats for wildcards, one using the special
<quote>*</quote> subtype, the other is the implicit wild, where you only
include the major type.  For example, <literal>image/*</literal>, or
<literal>video</literal> will match all image types and video types,
respectively.
</para>

<para>
The view command is a Unix command for viewing the type specified. There
are two different types of commands supported. The default is to send
the body of the MIME message to the command on stdin. You can change
this behavior by using <literal>%s</literal> as a parameter to your view
command.  This will cause Mutt to save the body of the MIME message to a
temporary file, and then call the view command with the
<literal>%s</literal> replaced by the name of the temporary file. In
both cases, Mutt will turn over the terminal to the view program until
the program quits, at which time Mutt will remove the temporary file if
it exists. This means that mailcap does <emphasis>not</emphasis> work
out of the box with programs which detach themselves from the terminal
right after starting, like <literal>open</literal> on Mac OS X. In order
to nevertheless use these programs with mailcap, you probably need
custom shell scripts.
</para>

<para>
So, in the simplest form, you can send a <literal>text/plain</literal>
message to the external pager more on standard input:
</para>

<screen>
text/plain; more
</screen>

<para>
Or, you could send the message as a file:
</para>

<screen>
text/plain; more %s
</screen>

<para>
Perhaps you would like to use lynx to interactively view a
<literal>text/html</literal> message:
</para>

<screen>
text/html; lynx %s
</screen>

<para>
In this case, lynx does not support viewing a file from standard input,
so you must use the <literal>%s</literal> syntax.
</para>

<note>
<para>
<emphasis>Some older versions of lynx contain a bug where they will
check the mailcap file for a viewer for <literal>text/html</literal>.
They will find the line which calls lynx, and run it.  This causes lynx
to continuously spawn itself to view the object.</emphasis>
</para>
</note>

<para>
On the other hand, maybe you don't want to use lynx interactively, you
just want to have it convert the <literal>text/html</literal> to
<literal>text/plain</literal>, then you can use:
</para>

<screen>
text/html; lynx -dump %s | more
</screen>

<para>
Perhaps you wish to use lynx to view <literal>text/html</literal> files,
and a pager on all other text formats, then you would use the following:
</para>

<screen>
text/html; lynx %s
text/*; more
</screen>

</sect2>

<sect2 id="secure-mailcap">
<title>Secure Use of Mailcap</title>

<para>
The interpretation of shell meta-characters embedded in MIME parameters
can lead to security problems in general.  Mutt tries to quote
parameters in expansion of <literal>%s</literal> syntaxes properly, and
avoids risky characters by substituting them, see the <link
linkend="mailcap-sanitize">$mailcap_sanitize</link> variable.
</para>

<para>
Although Mutt's procedures to invoke programs with mailcap seem to be
safe, there are other applications parsing mailcap, maybe taking less
care of it.  Therefore you should pay attention to the following rules:
</para>

<para>
<emphasis>Keep the %-expandos away from shell quoting.</emphasis> Don't
quote them with single or double quotes.  Mutt does this for you, the
right way, as should any other program which interprets mailcap.  Don't
put them into backtick expansions.  Be highly careful with evil
statements, and avoid them if possible at all.  Trying to fix broken
behavior with quotes introduces new leaks &mdash; there is no
alternative to correct quoting in the first place.
</para>

<para>
If you have to use the %-expandos' values in context where you need
quoting or backtick expansions, put that value into a shell variable and
reference the shell variable where necessary, as in the following
example (using <literal>$charset</literal> inside the backtick expansion
is safe, since it is not itself subject to any further expansion):
</para>

<screen>
text/test-mailcap-bug; cat %s; copiousoutput; test=charset=%{charset} \
        &amp;&amp; test "`echo $charset | tr '[A-Z]' '[a-z]'`" != iso-8859-1
</screen>

</sect2>

<sect2 id="advanced-mailcap">
<title>Advanced Mailcap Usage</title>

<sect3 id="optional-mailcap-fields">
<title>Optional Fields</title>

<para>
In addition to the required content-type and view command fields, you
can add semi-colon <quote>;</quote> separated fields to set flags and
other options.  Mutt recognizes the following optional fields:
</para>

<variablelist>

<varlistentry>
<term>copiousoutput</term>
<listitem>
<para>
This flag tells Mutt that the command passes possibly large amounts of
text on standard output.  This causes Mutt to invoke a pager (either
the internal pager or the external pager defined by the pager variable)
on the output of the view command.  Without this flag, Mutt assumes that
the command is interactive.  One could use this to replace the pipe to
<literal>more</literal> in the <literal>lynx -dump</literal> example in
the Basic section:
</para>

<screen>
text/html; lynx -dump %s ; copiousoutput
</screen>

<para>
This will cause lynx to format the <literal>text/html</literal> output
as <literal>text/plain</literal> and Mutt will use your standard pager
to display the results.
</para>

<para>
Mutt will set the <literal>COLUMNS</literal> environment variable to
the width of the pager.  Some programs make use of this environment
variable automatically.  Others provide a command line argument that
can use this to set the output width:
</para>

<screen>
text/html; lynx -dump -width ${COLUMNS:-80} %s; copiousoutput
</screen>

<para>
Note that when using the built-in pager, <emphasis>only</emphasis>
entries with this flag will be considered a handler for a MIME type
&mdash; all other entries will be ignored.
</para>
</listitem>
</varlistentry>
<varlistentry>
<term>needsterminal</term>
<listitem>
<para>
Mutt uses this flag when viewing attachments with <link
linkend="auto-view"><command>auto_view</command></link>, in order to
decide whether it should honor the setting of the <link
linkend="wait-key">$wait_key</link> variable or not.  When an attachment
is viewed using an interactive program, and the corresponding mailcap
entry has a <emphasis>needsterminal</emphasis> flag, Mutt will use <link
linkend="wait-key">$wait_key</link> and the exit status of the program
to decide if it will ask you to press a key after the external program
has exited.  In all other situations it will not prompt you for a key.
</para>
</listitem>
</varlistentry>
<varlistentry>
<term>compose=&lt;command&gt;</term>
<listitem>
<para>
This flag specifies the command to use to create a new attachment of a
specific MIME type.  Mutt supports this from the compose menu.
</para>
</listitem>
</varlistentry>
<varlistentry>
<term>composetyped=&lt;command&gt;</term>
<listitem>
<para>
This flag specifies the command to use to create a new attachment of a
specific MIME type.  This command differs from the compose command in
that Mutt will expect standard MIME headers on the data.  This can be
used to specify parameters, filename, description, etc. for a new
attachment.  Mutt supports this from the compose menu.
</para>
</listitem>
</varlistentry>
<varlistentry>
<term>print=&lt;command&gt;</term>
<listitem>
<para>
This flag specifies the command to use to print a specific MIME type.
Mutt supports this from the attachment and compose menus.
</para>
</listitem>
</varlistentry>
<varlistentry>
<term>edit=&lt;command&gt;</term>
<listitem>
<para>
This flag specifies the command to use to edit a specific MIME type.
Mutt supports this from the compose menu, and also uses it to compose
new attachments.  Mutt will default to the defined <link
linkend="editor">$editor</link> for text attachments.
</para>
</listitem>
</varlistentry>
<varlistentry>
<term>nametemplate=&lt;template&gt;</term>
<listitem>
<para>
This field specifies the format for the file denoted by
<literal>%s</literal> in the command fields.  Certain programs will
require a certain file extension, for instance, to correctly view a
file.  For instance, lynx will only interpret a file as
<literal>text/html</literal> if the file ends in
<literal>.html</literal>.  So, you would specify lynx as a
<literal>text/html</literal> viewer with a line in the mailcap file
like:
</para>

<screen>
text/html; lynx %s; nametemplate=%s.html
</screen>

</listitem>
</varlistentry>
<varlistentry>
<term>test=&lt;command&gt;</term>
<listitem>
<para>
This field specifies a command to run to test whether this mailcap entry
should be used.  The command is defined with the command expansion rules
defined in the next section.  If the command returns 0, then the test
passed, and Mutt uses this entry.  If the command returns non-zero, then
the test failed, and Mutt continues searching for the right entry.  Note
that the content-type must match before Mutt performs the test.  For
example:
</para>

<screen>
text/html; firefox -remote 'openURL(%s)' ; test=RunningX
text/html; lynx %s
</screen>

<para>
In this example, Mutt will run the program <literal>RunningX</literal>
which will return 0 if the X Window manager is running, and non-zero if
it isn't.  If <literal>RunningX</literal> returns 0, then Mutt will run
firefox to display the <literal>text/html</literal> object.  If RunningX
doesn't return 0, then Mutt will go on to the next entry and use lynx to
display the <literal>text/html</literal> object.
</para>
</listitem>
</varlistentry>
</variablelist>

</sect3>

<sect3 id="mailcap-search-order">
<title>Search Order</title>

<para>
When searching for an entry in the mailcap file, Mutt will search for
the most useful entry for its purpose.  For instance, if you are
attempting to print an <literal>image/gif</literal>, and you have the
following entries in your mailcap file, Mutt will search for an entry
with the print command:
</para>

<screen>
image/*;        xv %s
image/gif;      ; print= anytopnm %s | pnmtops | lpr; \
                nametemplate=%s.gif
</screen>

<para>
Mutt will skip the <literal>image/*</literal> entry and use the
<literal>image/gif</literal> entry with the print command.
</para>

<para>
In addition, you can use this with <link
linkend="auto-view"><command>auto_view</command></link> to denote two
commands for viewing an attachment, one to be viewed automatically, the
other to be viewed interactively from the attachment menu using the
<literal>&lt;view-mailcap&gt;</literal> function (bound to
<quote>m</quote> by default). In addition, you can then use the test
feature to determine which viewer to use interactively depending on your
environment.
</para>

<screen>
text/html;      firefox -remote 'openURL(%s)' ; test=RunningX
text/html;      lynx %s; nametemplate=%s.html
text/html;      lynx -dump %s; nametemplate=%s.html; copiousoutput
</screen>

<para>
For <link linkend="auto-view"><command>auto_view</command></link>, Mutt
will choose the third entry because of the
<literal>copiousoutput</literal> tag.  For interactive viewing, Mutt
will run the program <literal>RunningX</literal> to determine if it
should use the first entry.  If the program returns non-zero, Mutt will
use the second entry for interactive viewing. The last entry is for
inline display in the pager and the
<literal>&lt;view-attach&gt;</literal> function in the attachment menu.
</para>

<para>
Entries with the <literal>copiousoutput</literal> tag should always be
specified as the last one per type. For non-interactive use, the last
entry will then actually be the first matching one with the tag set.
For non-interactive use, only <literal>copiousoutput</literal>-tagged
entries are considered. For interactive use, Mutt ignores this tag and
treats all entries equally. Therefore, if not specified last, all
following entries without this tag would never be considered for
<literal>&lt;view-attach&gt;</literal> because the
<literal>copiousoutput</literal> before them matched already.
</para>

</sect3>

<sect3 id="mailcap-command-expansion">
<title>Command Expansion</title>

<para>
The various commands defined in the mailcap files are passed to the
<literal>/bin/sh</literal> shell using the <literal>system(3)</literal>
function.  Before the command is passed to <literal>/bin/sh
-c</literal>, it is parsed to expand various special parameters with
information from Mutt.  The keywords Mutt expands are:
</para>

<variablelist>

<varlistentry>
<term>%s</term>
<listitem>
<para>
As seen in the basic mailcap section, this variable is expanded to a
filename specified by the calling program.  This file contains the body
of the message to view/print/edit or where the composing program should
place the results of composition.  In addition, the use of this keyword
causes Mutt to not pass the body of the message to the view/print/edit
program on stdin.
</para>
</listitem>
</varlistentry>
<varlistentry>
<term>%t</term>
<listitem>
<para>
Mutt will expand <literal>%t</literal> to the text representation of the
content type of the message in the same form as the first parameter of
the mailcap definition line, i.e. <literal>text/html</literal> or
<literal>image/gif</literal>.
</para>
</listitem>
</varlistentry>
<varlistentry>
<term>%{&lt;parameter&gt;}</term>
<listitem>
<para>
Mutt will expand this to the value of the specified parameter from the
Content-Type: line of the mail message.  For instance, if your mail
message contains:
</para>

<screen>
Content-Type: text/plain; charset=iso-8859-1
</screen>

<para>
then Mutt will expand <literal>%{charset}</literal> to
<quote>iso-8859-1</quote>.  The default metamail mailcap file uses this
feature to test the charset to spawn an xterm using the right charset to
view the message.
</para>
</listitem>
</varlistentry>
<varlistentry>
<term>\%</term>
<listitem>
<para>
This will be replaced by a literal <literal>%</literal>.
</para>
</listitem>
</varlistentry>
</variablelist>

<para>
Mutt does not currently support the <literal>%F</literal> and
<literal>%n</literal> keywords specified in RFC 1524.  The main purpose
of these parameters is for multipart messages, which is handled
internally by Mutt.
</para>

</sect3>

</sect2>

<sect2 id="mailcap-example">
<title>Example Mailcap Files</title>

<para>
This mailcap file is fairly simple and standard:
</para>

<screen>
<emphasis role="comment"># I'm always running X :)</emphasis>
video/*;        xanim %s &gt; /dev/null
image/*;        xv %s &gt; /dev/null

<emphasis role="comment"># I'm always running firefox (if my computer had more memory, maybe)</emphasis>
text/html;      firefox -remote 'openURL(%s)'
</screen>

<para>
This mailcap file shows quite a number of examples:
</para>

<screen>
<emphasis role="comment"># Use xanim to view all videos   Xanim produces a header on startup,
# send that to /dev/null so I don't see it</emphasis>
video/*;        xanim %s &gt; /dev/null

<emphasis role="comment"># Send html to a running firefox by remote</emphasis>
text/html;      firefox -remote 'openURL(%s)'; test=RunningFirefox

<emphasis role="comment"># If I'm not running firefox but I am running X, start firefox on the
# object</emphasis>
text/html;      firefox %s; test=RunningX

<emphasis role="comment"># Else use lynx to view it as text</emphasis>
text/html;      lynx %s

<emphasis role="comment"># This version would convert the text/html to text/plain</emphasis>
text/html;      lynx -dump %s; copiousoutput

<emphasis role="comment"># I use enscript to print text in two columns to a page</emphasis>
text/*;         more %s; print=enscript -2Gr %s

<emphasis role="comment"># Firefox adds a flag to tell itself to view jpegs internally</emphasis>
image/jpeg;xv %s; x-mozilla-flags=internal

<emphasis role="comment"># Use xv to view images if I'm running X</emphasis>
<emphasis role="comment"># In addition, this uses the \ to extend the line and set my editor</emphasis>
<emphasis role="comment"># for images</emphasis>
image/*;xv %s; test=RunningX; \
        edit=xpaint %s

<emphasis role="comment"># Convert images to text using the netpbm tools</emphasis>
image/*;  (anytopnm %s | pnmscale -xysize 80 46 | ppmtopgm | pgmtopbm |
pbmtoascii -1x2 ) 2&gt;&amp;1 ; copiousoutput

<emphasis role="comment"># Send excel spreadsheets to my NT box</emphasis>
application/ms-excel; open.pl %s
</screen>

</sect2>

</sect1>

<sect1 id="auto-view">
<title>MIME Autoview</title>

<para>
Usage:
</para>

<cmdsynopsis>
<command>auto_view</command>
<arg choice="plain">
<replaceable>mimetype</replaceable>
</arg>
<arg choice="opt" rep="repeat">
<replaceable>mimetype</replaceable>
</arg>

<command>unauto_view</command>
<group choice="req">
<arg choice="plain">
<replaceable>*</replaceable>
</arg>
<arg choice="plain" rep="repeat">
<replaceable>mimetype</replaceable>
</arg>
</group>
</cmdsynopsis>

<para>
In addition to explicitly telling Mutt to view an attachment with the
MIME viewer defined in the mailcap file from the attachments menu, Mutt
has support for automatically viewing MIME attachments while in the
pager.
</para>

<para>
For this to work, you must define a viewer in the mailcap file which
uses the <literal>copiousoutput</literal> option to denote that it is
non-interactive.  Usually, you also use the entry to convert the
attachment to a text representation which you can view in the pager.
</para>

<para>
You then use the <command>auto_view</command> configuration command to
list the content-types that you wish to view automatically.  For
instance, if you set it to:
</para>

<screen>
auto_view text/html application/x-gunzip \
  application/postscript image/gif application/x-tar-gz
</screen>

<para>
...Mutt would try to find corresponding entries for rendering
attachments of these types as text. A corresponding mailcap could look
like:
</para>

<screen>
text/html;      lynx -dump %s; copiousoutput; nametemplate=%s.html
image/*;        anytopnm %s | pnmscale -xsize 80 -ysize 50 | ppmtopgm | \
                pgmtopbm | pbmtoascii ; copiousoutput
application/x-gunzip;   gzcat; copiousoutput
application/x-tar-gz; gunzip -c %s | tar -tf - ; copiousoutput
application/postscript; ps2ascii %s; copiousoutput
</screen>

<para>
<command>unauto_view</command> can be used to remove previous entries
from the <command>auto_view</command> list.  This can be used with <link
linkend="message-hook"><command>message-hook</command></link> to
autoview messages based on size, etc.
<quote><command>unauto_view</command> *</quote> will remove all previous
entries.
</para>

</sect1>

<sect1 id="alternative-order">
<title>MIME Multipart/Alternative</title>

<para>
The <literal>multipart/alternative</literal> container type only has
child MIME parts which represent the same content in an alternative
way. This is often used to send HTML messages which contain an
alternative plain text representation.
</para>

<para>
Mutt has some heuristics for determining which attachment of a
<literal>multipart/alternative</literal> type to display:
</para>

<orderedlist>
<listitem>
<para>
First, Mutt will check the <command>alternative_order</command> list to
determine if one of the available types is preferred.  It consists of a
number of MIME types in order, including support for implicit and
explicit wildcards. For example:
</para>

<screen>
alternative_order text/enriched text/plain text \
  application/postscript image/*
</screen>
</listitem>
<listitem>
<para>
Next, Mutt will check if any of the types have a defined <link
linkend="auto-view"><command>auto_view</command></link>, and use that.
</para>
</listitem>
<listitem>
<para>
Failing that, Mutt will look for any text type.
</para>
</listitem>
<listitem>
<para>
As a last attempt, Mutt will look for any type it knows how to handle.
</para>
</listitem>
</orderedlist>

<para>
To remove a MIME type from the <command>alternative_order</command>
list, use the <command>unalternative_order</command> command.
</para>

</sect1>

<sect1 id="attachments">
<title>Attachment Searching and Counting</title>

<para>
If you ever lose track of attachments in your mailboxes, Mutt's
attachment-counting and -searching support might be for you.  You can
make your message index display the number of qualifying attachments in
each message, or search for messages by attachment count.  You also can
configure what kinds of attachments qualify for this feature with the
<command>attachments</command> and <command>unattachments</command>
commands.
</para>

<para>
In order to provide this information, Mutt needs to fully MIME-parse all
messages affected first. This can slow down operation especially for
remote mail folders such as IMAP because all messages have to be
downloaded first regardless whether the user really wants to view them
or not though using <xref linkend="body-caching"/> usually means to
download the message just once.
</para>

<para>
The syntax is:
</para>

<cmdsynopsis>
<command>attachments</command>
<arg choice="plain">
<replaceable>{ + | - }disposition</replaceable>
</arg>
<arg choice="plain">
<replaceable>mime-type</replaceable>
</arg>

<command>unattachments</command>
<arg choice="plain">
<replaceable>{ + | - }disposition</replaceable>
</arg>
<arg choice="plain">
<replaceable>mime-type</replaceable>
</arg>

<command>attachments</command>
<arg choice="plain">
<replaceable>?</replaceable>
</arg>
</cmdsynopsis>

<para>
<emphasis>disposition</emphasis> is the attachment's Content-Disposition
type &mdash; either <literal>inline</literal> or
<literal>attachment</literal>.  You can abbreviate this to
<literal>I</literal> or <literal>A</literal>.
</para>

<para>
Disposition is prefixed by either a <quote>+</quote> symbol or a
<quote>-</quote> symbol.  If it's a <quote>+</quote>, you're saying that
you want to allow this disposition and MIME type to qualify.  If it's a
<quote>-</quote>, you're saying that this disposition and MIME type is
an exception to previous <quote>+</quote> rules.  There are examples
below of how this is useful.
</para>

<para>
<emphasis>mime-type</emphasis> is the MIME type of the attachment you
want the command to affect.  A MIME type is always of the format
<literal>major/minor</literal>, where <literal>major</literal> describes
the broad category of document you're looking at, and
<literal>minor</literal> describes the specific type within that
category.  The major part of mime-type must be literal text (or the
special token <quote><literal>*</literal></quote>), but the minor part
may be a regular expression.  (Therefore,
<quote><literal>*/.*</literal></quote> matches any MIME type.)
</para>

<para>
The MIME types you give to the <command>attachments</command> directive
are a kind of pattern.  When you use the <command>attachments</command>
directive, the patterns you specify are added to a list.  When you use
<command>unattachments</command>, the pattern is removed from the list.
The patterns are not expanded and matched to specific MIME types at this
time &mdash; they're just text in a list.  They're only matched when
actually evaluating a message.
</para>

<para>
Some examples might help to illustrate.  The examples that are not
commented out define the default configuration of the lists.
</para>

<example id="ex-attach-count">
<title>Attachment counting</title>
<screen>
<emphasis role="comment">
# Removing a pattern from a list removes that pattern literally. It
# does not remove any type matching the pattern.
#
#  attachments   +A */.*
#  attachments   +A image/jpeg
#  unattachments +A */.*
#
# This leaves "attached" image/jpeg files on the allowed attachments
# list. It does not remove all items, as you might expect, because the
# second */.* is not a matching expression at this time.
#
# Remember: "unattachments" only undoes what "attachments" has done!
# It does not trigger any matching on actual messages.

# Qualify any MIME part with an "attachment" disposition, EXCEPT for
# text/x-vcard and application/pgp parts. (PGP parts are already known
# to mutt, and can be searched for with ~g, ~G, and ~k.)
#
# I've added x-pkcs7 to this, since it functions (for S/MIME)
# analogously to PGP signature attachments. S/MIME isn't supported
# in a stock mutt build, but we can still treat it specially here.
#
</emphasis>
attachments   +A */.*
attachments   -A text/x-vcard application/pgp.*
attachments   -A application/x-pkcs7-.*

<emphasis role="comment">
# Discount all MIME parts with an "inline" disposition, unless they're
# text/plain. (Why inline a text/plain part unless it's external to the
# message flow?)
</emphasis>
attachments   +I text/plain

<emphasis role="comment">
# These two lines make Mutt qualify MIME containers.  (So, for example,
# a message/rfc822 forward will count as an attachment.)  The first
# line is unnecessary if you already have "attach-allow */.*", of
# course.  These are off by default!  The MIME elements contained
# within a message/* or multipart/* are still examined, even if the
# containers themselves don't qualify.

#attachments  +A message/.* multipart/.*
#attachments  +I message/.* multipart/.*
</emphasis>

<emphasis role="comment">## You probably don't really care to know about deleted attachments.</emphasis>
attachments   -A message/external-body
attachments   -I message/external-body
</screen>
</example>

<para>
Entering the command <quote><command>attachments</command> ?</quote> as
a command will list your current settings in Muttrc format, so that it
can be pasted elsewhere.
</para>

</sect1>

<sect1 id="mime-lookup">
<title>MIME Lookup</title>

<para>
Usage:
</para>

<cmdsynopsis>
<command>mime_lookup</command>
<arg choice="plain">
<replaceable>mimetype</replaceable>
</arg>
<arg choice="opt" rep="repeat">
<replaceable>mimetype</replaceable>
</arg>

<command>unmime_lookup</command>
<group choice="req">
<arg choice="plain">
<replaceable>*</replaceable>
</arg>
<arg choice="plain" rep="repeat">
<replaceable>mimetype</replaceable>
</arg>
</group>
</cmdsynopsis>

<para>
Mutt's <command>mime_lookup</command> list specifies a list of MIME
types that should <emphasis>not</emphasis> be treated according to their
mailcap entry.  This option is designed to deal with binary types such
as <literal>application/octet-stream</literal>.  When an attachment's
MIME type is listed in <command>mime_lookup</command>, then the
extension of the filename will be compared to the list of extensions in
the <literal>mime.types</literal> file.  The MIME type associated with
this extension will then be used to process the attachment according to
the rules in the mailcap file and according to any other configuration
options (such as <command>auto_view</command>) specified.  Common usage
would be:
</para>

<screen>
mime_lookup application/octet-stream application/X-Lotus-Manuscript
</screen>

<para>
In addition, the <literal>unmime_lookup</literal> command may be used to
disable this feature for any particular MIME type if it had been set,
for example, in a global <literal>.muttrc</literal>.
</para>

</sect1>

</chapter>

<chapter id="optionalfeatures">
<title>Optional Features</title>

<sect1 id="optionalfeatures-notes">
<title>General Notes</title>

<sect2 id="compile-time-features">
<title>Enabling/Disabling Features</title>

<para>
Mutt supports several of optional features which can be enabled or
disabled at compile-time by giving the <emphasis>configure</emphasis>
script certain arguments. These are listed in the <quote>Optional
features</quote> section of the <emphasis>configure --help</emphasis>
output.
</para>

<para>
Which features are enabled or disabled can later be determined from the
output of <literal>mutt -v</literal>. If a compile option starts with
<quote>+</quote> it is enabled and disabled if prefixed with
<quote>-</quote>. For example, if Mutt was compiled using GnuTLS for
encrypted communication instead of OpenSSL, <literal>mutt -v</literal>
would contain:
</para>

<screen>
-USE_SSL_OPENSSL +USE_SSL_GNUTLS</screen>

</sect2>

<sect2 id="mutt-patches">
<title>Mutt Patches</title>
<para>
Mutt may also be <quote>patched</quote> to support smaller features.
These patches should add a free-form string to the end Mutt's version string.
Running <literal>mutt -v</literal> might show:
<screen>patch-1.6.2.sidebar.20160709</screen>
</para>
</sect2>

<sect2 id="url-syntax">
<title>URL Syntax</title>

<para>
Mutt optionally supports the IMAP, POP3 and SMTP protocols which require
to access servers using URLs. The canonical syntax for specifying URLs
in Mutt is (an item enclosed in <literal>[]</literal> means it is
optional and may be omitted):
</para>

<screen>
proto[s]://[username[:password]@]server[:port][/path]
</screen>

<para>
<emphasis>proto</emphasis> is the communication protocol:
<literal>imap</literal> for IMAP, <literal>pop</literal> for POP3 and
<literal>smtp</literal> for SMTP. If <quote>s</quote> for <quote>secure
communication</quote> is appended, Mutt will attempt to establish an
encrypted communication using SSL or TLS.
</para>

<para>
Since all protocols supported by Mutt support/require authentication,
login credentials may be specified in the URL. This has the advantage
that multiple IMAP, POP3 or SMTP servers may be specified (which isn't
possible using, for example, <link
linkend="imap-user">$imap_user</link>). The username may contain the
<quote>@</quote> symbol being used by many mail systems as part of the
login name. The special characters <quote>/</quote>
(<literal>%2F</literal>), <quote>:</quote> (<literal>%3A</literal>) and
<quote>%</quote> (<literal>%25</literal>) have to be URL-encoded in
usernames using the <literal>%</literal>-notation.
</para>

<para>
A password can be given, too but is not recommended if the URL is
specified in a configuration file on disk.
</para>

<para>
If no port number is given, Mutt will use the system's default for the
given protocol (usually consulting <literal>/etc/services</literal>).
</para>

<para>
The optional path is only relevant for IMAP and ignored elsewhere.
</para>

<example id="ex-url">
<title>URLs</title>
<screen>
pops://host/
imaps://user@host/INBOX/Sent
smtp://user@host:587/
</screen>
</example>

</sect2>

</sect1>

<sect1 id="ssl">
<title>SSL/TLS Support</title>

<para>
If Mutt is compiled with IMAP, POP3 and/or SMTP support, it can also be
compiled with support for SSL or TLS using either OpenSSL or GnuTLS ( by
running the <emphasis>configure</emphasis> script with the
<emphasis>--enable-ssl=...</emphasis> option for OpenSSL or
<emphasis>--enable-gnutls=...</emphasis> for GnuTLS). Mutt can then
attempt to encrypt communication with remote servers if these protocols
are suffixed with <quote>s</quote> for <quote>secure
communication</quote>.
</para>

</sect1>

<sect1 id="pop">
<title>POP3 Support</title>

<para>
If Mutt is compiled with POP3 support (by running the
<emphasis>configure</emphasis> script with the
<emphasis>--enable-pop</emphasis> flag), it has the ability to work with
mailboxes located on a remote POP3 server and fetch mail for local
browsing.
</para>

<para>
Remote POP3 servers can be accessed using URLs with the
<literal>pop</literal> protocol for unencrypted and
<literal>pops</literal> for encrypted communication, see <xref
linkend="url-syntax"/> for details.
</para>

<para>
Polling for new mail is more expensive over POP3 than locally. For this
reason the frequency at which Mutt will check for mail remotely can be
controlled by the <link
linkend="pop-checkinterval">$pop_checkinterval</link> variable, which
defaults to every 60 seconds.
</para>

<para>
POP is read-only which doesn't allow for some features like editing
messages or changing flags. However, using <xref
linkend="header-caching"/> and <xref linkend="body-caching"/> Mutt
simulates the new/old/read flags as well as flagged and replied.  Mutt
applies some logic on top of remote messages but cannot change them so
that modifications of flags are lost when messages are downloaded from
the POP server (either by Mutt or other tools).
</para>

<anchor id="fetch-mail"/>
<para>
Another way to access your POP3 mail is the
<literal>&lt;fetch-mail&gt;</literal> function (default: G).  It allows
to connect to <link linkend="pop-host">$pop_host</link>, fetch all your
new mail and place it in the local <link
linkend="spoolfile">$spoolfile</link>.  After this point, Mutt runs
exactly as if the mail had always been local.
</para>

<note>
<para>
If you only need to fetch all messages to a local mailbox you should
consider using a specialized program, such as
<literal>fetchmail(1)</literal>, <literal>getmail(1)</literal> or
similar.
</para>
</note>

</sect1>

<sect1 id="imap">
<title>IMAP Support</title>

<para>
If Mutt was compiled with IMAP support (by running the
<emphasis>configure</emphasis> script with the
<emphasis>--enable-imap</emphasis> flag), it has the ability to work
with folders located on a remote IMAP server.
</para>

<para>
You can access the remote inbox by selecting the folder by its URL (see
<xref linkend="url-syntax"/> for details) using the
<literal>imap</literal> or <literal>imaps</literal> protocol.
Alternatively, a pine-compatible notation is also supported, i.e.
<literal>{[username@]imapserver[:port][/ssl]}path/to/folder</literal>
</para>

<para>
Note that not all servers use <quote>/</quote> as the hierarchy
separator.  Mutt should correctly notice which separator is being used
by the server and convert paths accordingly.
</para>

<para>
When browsing folders on an IMAP server, you can toggle whether to look
at only the folders you are subscribed to, or all folders with the
<emphasis>toggle-subscribed</emphasis> command.  See also the <link
linkend="imap-list-subscribed">$imap_list_subscribed</link> variable.
</para>

<para>
Polling for new mail on an IMAP server can cause noticeable delays. So,
you'll want to carefully tune the <link
linkend="mail-check">$mail_check</link> and <link
linkend="timeout">$timeout</link> variables. Reasonable values are:
</para>

<screen>
set mail_check=90
set timeout=15
</screen>

<para>
with relatively good results even over slow modem lines.
</para>

<note>
<para>
Note that if you are using mbox as the mail store on UW servers prior to
v12.250, the server has been reported to disconnect a client if another
client selects the same folder.
</para>
</note>

<sect2 id="imap-browser">
<title>The IMAP Folder Browser</title>

<para>
As of version 1.2, Mutt supports browsing mailboxes on an IMAP
server. This is mostly the same as the local file browser, with the
following differences:
</para>

<itemizedlist>
<listitem>

<para>
In lieu of file permissions, Mutt displays the string
<quote>IMAP</quote>, possibly followed by the symbol <quote>+</quote>,
indicating that the entry contains both messages and subfolders. On
Cyrus-like servers folders will often contain both messages and
subfolders.
</para>
</listitem>
<listitem>

<para>
For the case where an entry can contain both messages and subfolders,
the selection key (bound to <literal>enter</literal> by default) will
choose to descend into the subfolder view. If you wish to view the
messages in that folder, you must use <literal>view-file</literal>
instead (bound to <literal>space</literal> by default).
</para>
</listitem>
<listitem>

<para>
You can create, delete and rename mailboxes with the
<literal>&lt;create-mailbox&gt;</literal>,
<literal>&lt;delete-mailbox&gt;</literal>, and
<literal>&lt;rename-mailbox&gt;</literal> commands (default bindings:
<literal>C</literal>, <literal>d</literal> and <literal>r</literal>,
respectively). You may also <literal>&lt;subscribe&gt;</literal> and
<literal>&lt;unsubscribe&gt;</literal> to mailboxes (normally these are
bound to <literal>s</literal> and <literal>u</literal>, respectively).
</para>
</listitem>

</itemizedlist>

</sect2>

<sect2 id="imap-authentication">
<title>Authentication</title>

<para>
Mutt supports four authentication methods with IMAP servers: SASL,
GSSAPI, CRAM-MD5, and LOGIN (there is a patch by Grant Edwards to add
NTLM authentication for you poor exchange users out there, but it has
yet to be integrated into the main tree). There is also support for the
pseudo-protocol ANONYMOUS, which allows you to log in to a public IMAP
server without having an account. To use ANONYMOUS, simply make your
username blank or <quote>anonymous</quote>.
</para>

<para>
SASL is a special super-authenticator, which selects among several
protocols (including GSSAPI, CRAM-MD5, ANONYMOUS, and DIGEST-MD5) the
most secure method available on your host and the server. Using some of
these methods (including DIGEST-MD5 and possibly GSSAPI), your entire
session will be encrypted and invisible to those teeming network
snoops. It is the best option if you have it. To use it, you must have
the Cyrus SASL library installed on your system and compile Mutt with
the <emphasis>--with-sasl</emphasis> flag.
</para>

<para>
Mutt will try whichever methods are compiled in and available on the
server, in the following order: SASL, ANONYMOUS, GSSAPI, CRAM-MD5,
LOGIN.
</para>

<para>
There are a few variables which control authentication:
</para>

<itemizedlist>
<listitem>

<para>
<link linkend="imap-user">$imap_user</link> - controls the username
under which you request authentication on the IMAP server, for all
authenticators. This is overridden by an explicit username in the
mailbox path (i.e. by using a mailbox name of the form
<literal>{user@host}</literal>).
</para>
</listitem>
<listitem>

<para>
<link linkend="imap-pass">$imap_pass</link> - a password which you may
preset, used by all authentication methods where a password is needed.
</para>
</listitem>
<listitem>

<para>
<link linkend="imap-authenticators">$imap_authenticators</link> - a
colon-delimited list of IMAP authentication methods to try, in the order
you wish to try them. If specified, this overrides Mutt's default
(attempt everything, in the order listed above).
</para>
</listitem>

</itemizedlist>

</sect2>

</sect1>

<sect1 id="smtp">
<title>SMTP Support</title>

<para>
Besides supporting traditional mail delivery through a
sendmail-compatible program, Mutt supports delivery through SMTP if it
was configured and built with <literal>--enable-smtp</literal>.
</para>

<para>
If the configuration variable <link linkend="smtp-url">$smtp_url</link>
is set, Mutt will contact the given SMTP server to deliver messages; if
it is unset, Mutt will use the program specified by <link
linkend="sendmail">$sendmail</link>.
</para>

<para>
For details on the URL syntax, please see <xref linkend="url-syntax"/>.
</para>

<para>
The built-in SMTP support supports encryption (the
<literal>smtps</literal> protocol using SSL or TLS) as well as SMTP
authentication using SASL. The authentication mechanisms for SASL are
specified in <link
linkend="smtp-authenticators">$smtp_authenticators</link> defaulting to
an empty list which makes Mutt try all available methods from
most-secure to least-secure.
</para>

</sect1>

<sect1 id="account-hook">
<title>Managing Multiple Accounts</title>

<para>
Usage:
</para>

<cmdsynopsis>
<command>account-hook</command>
<arg choice="plain">
<replaceable class="parameter">regexp</replaceable>
</arg>
<arg choice="plain">
<replaceable class="parameter">command</replaceable>
</arg>
</cmdsynopsis>

<para>
If you happen to have accounts on multiple IMAP, POP and/or SMTP
servers, you may find managing all the authentication settings
inconvenient and error-prone. The <link
linkend="account-hook"><command>account-hook</command></link> command
may help. This hook works like <link
linkend="folder-hook"><command>folder-hook</command></link> but is
invoked whenever Mutt needs to access a remote mailbox (including inside
the folder browser), not just when you open the mailbox. This includes
(for example) polling for new mail, storing Fcc messages and saving
messages to a folder. As a consequence, <link
linkend="account-hook"><command>account-hook</command></link> should
only be used to set connection-related settings such as passwords or
tunnel commands but not settings such as sender address or name (because
in general it should be considered unpredictable which <link
linkend="account-hook"><command>account-hook</command></link> was last
used).
</para>

<para>
Some examples:
</para>

<screen>
account-hook . 'unset imap_user; unset imap_pass; unset tunnel'
account-hook imap://host1/ 'set imap_user=me1 imap_pass=foo'
account-hook imap://host2/ 'set tunnel="ssh host2 /usr/libexec/imapd"'
account-hook smtp://user@host3/ 'set tunnel="ssh host3 /usr/libexec/smtpd"'
</screen>

<para>
To manage multiple accounts with, for example, different values of <link
linkend="record">$record</link> or sender addresses, <link
linkend="folder-hook"><command>folder-hook</command></link> has to be be
used together with the <link
linkend="mailboxes"><command>mailboxes</command></link> command.
</para>

<example id="ex-multiaccount">
<title>Managing multiple accounts</title>
<screen>
mailboxes imap://user@host1/INBOX
folder-hook imap://user@host1/ 'set folder=imap://host1/ ; set record=+INBOX/Sent'

mailboxes imap://user@host2/INBOX
folder-hook imap://user@host2/ 'set folder=imap://host2/ ; set record=+INBOX/Sent'
</screen>
</example>

<para>
In example <xref linkend="ex-multiaccount"/> the folders are defined
using <link linkend="mailboxes"><command>mailboxes</command></link> so
Mutt polls them for new mail. Each <link
linkend="folder-hook"><command>folder-hook</command></link> triggers
when one mailbox below each IMAP account is opened and sets <link
linkend="folder">$folder</link> to the account's root folder. Next, it
sets <link linkend="record">$record</link> to the
<emphasis>INBOX/Sent</emphasis> folder below the newly set <link
linkend="folder">$folder</link>. Please notice that the value the
<quote>+</quote> <link linkend="shortcuts">mailbox shortcut</link>
refers to depends on the <emphasis>current</emphasis> value of <link
linkend="folder">$folder</link> and therefore has to be set separately
per account. Setting other values like <link linkend="from">$from</link>
or <link linkend="signature">$signature</link> is analogous to setting
<link linkend="record">$record</link>.
</para>

</sect1>

<sect1 id="caching">
<title>Local Caching</title>

<para>
Mutt contains two types of local caching: <emphasis>(1)</emphasis> the
so-called <quote>header caching</quote> and <emphasis>(2)</emphasis> the
so-called <quote>body caching</quote> which are both described in this
section.
</para>

<para>
Header caching is optional as it depends on external libraries, body
caching is always enabled if Mutt is compiled with POP and/or IMAP
support as these use it (body caching requires no external library).
</para>

<sect2 id="header-caching">
<title>Header Caching</title>

<para>
Mutt provides optional support for caching message headers for the
following types of folders: IMAP, POP, Maildir and MH. Header caching
greatly speeds up opening large folders because for remote folders,
headers usually only need to be downloaded once. For Maildir and MH,
reading the headers from a single file is much faster than looking at
possibly thousands of single files (since Maildir and MH use one file
per message.)
</para>

<para>
Header caching can be enabled via the configure script and the
<emphasis>--enable-hcache</emphasis> option. It's not turned on by
default because external database libraries are required: one of
tokyocabinet, qdbm, gdbm or bdb must be present.
</para>

<para>
If enabled, <link linkend="header-cache">$header_cache</link> can be
used to either point to a file or a directory. If set to point to a
file, one database file for all folders will be used (which may result
in lower performance), but one file per folder if it points to a
directory.
</para>

</sect2>

<sect2 id="body-caching">
<title>Body Caching</title>

<para>
Both cache methods can be combined using the same directory for storage
(and for IMAP/POP even provide meaningful file names) which simplifies
manual maintenance tasks.
</para>

<para>
In addition to caching message headers only, Mutt can also cache whole
message bodies. This results in faster display of messages for POP and
IMAP folders because messages usually have to be downloaded only once.
</para>

<para>
For configuration, the variable <link linkend="message-cachedir"
>$message_cachedir</link> must point to a directory. There, Mutt will
create a hierarchy of subdirectories named like the account and mailbox
path the cache is for.
</para>

</sect2>

<sect2 id="cache-dirs">
<title>Cache Directories</title>

<para>
For using both, header and body caching, <link
linkend="header-cache">$header_cache</link> and <link
linkend="message-cachedir" >$message_cachedir</link> can be safely set
to the same value.
</para>

<para>
In a header or body cache directory, Mutt creates a directory hierarchy
named like: <literal>proto:user@hostname</literal> where
<literal>proto</literal> is either <quote>pop</quote> or
<quote>imap.</quote> Within there, for each folder, Mutt stores messages
in single files and header caches in files with the
<quote>.hcache</quote> extension.  All files can be removed as needed if
the consumed disk space becomes an issue as Mutt will silently fetch
missing items again. Pathnames are always stored in UTF-8 encoding.
</para>

<para>
For Maildir and MH, the header cache files are named after the MD5
checksum of the path.
</para>

</sect2>

<sect2 id="maint-cache">
<title>Maintenance</title>

<para>
Mutt does not (yet) support maintenance features for header cache
database files so that files have to be removed in case they grow too
big. It depends on the database library used for header caching whether
disk space freed by removing messages is re-used.
</para>

<para>
For body caches, Mutt can keep the local cache in sync with the remote
mailbox if the <link
linkend="message-cache-clean">$message_cache_clean</link> variable is
set. Cleaning means to remove messages from the cache which are no
longer present in the mailbox which only happens when other mail clients
or instances of Mutt using a different body cache location delete
messages (Mutt itself removes deleted messages from the cache when
syncing a mailbox). As cleaning can take a noticeable amount of time, it
should not be set in general but only occasionally.
</para>

</sect2>

</sect1>

<sect1 id="exact-address">
<title>Exact Address Generation</title>

<para>
Mutt supports the <quote>Name &lt;user@host&gt;</quote> address syntax
for reading and writing messages, the older <quote>user@host
(Name)</quote> syntax is only supported when reading messages. The
<emphasis>--enable-exact-address</emphasis> switch can be given to
configure to build it with write-support for the latter
syntax. <literal>EXACT_ADDRESS</literal> in the output of <literal>mutt
-v</literal> indicates whether it's supported.
</para>

</sect1>

<sect1 id="sending-mixmaster">
<title>Sending Anonymous Messages via Mixmaster</title>

<para>
You may also have compiled Mutt to co-operate with Mixmaster, an
anonymous remailer.  Mixmaster permits you to send your messages
anonymously using a chain of remailers. Mixmaster support in Mutt is for
mixmaster version 2.04 or later.
</para>

<para>
To use it, you'll have to obey certain restrictions.  Most important,
you cannot use the <literal>Cc</literal> and <literal>Bcc</literal>
headers.  To tell Mutt to use mixmaster, you have to select a remailer
chain, using the mix function on the compose menu.
</para>

<para>
The chain selection screen is divided into two parts.  In the (larger)
upper part, you get a list of remailers you may use.  In the lower part,
you see the currently selected chain of remailers.
</para>

<para>
You can navigate in the chain using the
<literal>&lt;chain-prev&gt;</literal> and
<literal>&lt;chain-next&gt;</literal> functions, which are by default
bound to the left and right arrows and to the <literal>h</literal> and
<literal>l</literal> keys (think vi keyboard bindings).  To insert a
remailer at the current chain position, use the
<literal>&lt;insert&gt;</literal> function.  To append a remailer behind
the current chain position, use <literal>&lt;select-entry&gt;</literal>
or <literal>&lt;append&gt;</literal>.  You can also delete entries from
the chain, using the corresponding function.  Finally, to abandon your
changes, leave the menu, or <literal>&lt;accept&gt;</literal> them
pressing (by default) the <literal>Return</literal> key.
</para>

<para>
Note that different remailers do have different capabilities, indicated
in the %c entry of the remailer menu lines (see <link
linkend="mix-entry-format">$mix_entry_format</link>).  Most important is
the <quote>middleman</quote> capability, indicated by a capital
<quote>M</quote>: This means that the remailer in question cannot be
used as the final element of a chain, but will only forward messages to
other mixmaster remailers.  For details on the other capabilities,
please have a look at the mixmaster documentation.
</para>

</sect1>

<sect1 id="compress">
  <title>Compressed Folders Patch</title>
  <subtitle>Read from/write to compressed mailboxes</subtitle>

  <sect2 id="compress-patch">
    <title>Patch</title>

    <para>
      To check if Mutt supports <quote>Compress Folders</quote>, look for
      <quote>+USE_COMPRESSED</quote> in the mutt version.
      See: <xref linkend="compile-time-features"/>.
    </para>

    <itemizedlist>
      <title>Dependencies:</title>
      <listitem><para>mutt-1.6.2</para></listitem>
    </itemizedlist>

    <para>
      This patch can be disabled by running <literal>configure</literal> with
      the option <literal>--disable-fmemopen</literal>
    </para>

    <para>This patch is part of the <ulink url="http://www.neomutt.org/">NeoMutt Project</ulink>.</para>
  </sect2>

  <sect2 id="compress-intro">
    <title>Introduction</title>

    <para>
      The Compressed Folder patch allows Mutt to read mailbox files that are
      compressed.  But it isn't limited to compressed files.  It works well
      with encrypted files, too.  In fact, if you can create a program/script
      to convert to and from your format, then Mutt can read it.
    </para>

    <para>
      The patch adds three hooks to Mutt: <literal>open-hook</literal>,
      <literal>close-hook</literal> and <literal>append-hook</literal>.  They
      define commands to: uncompress a file; compress a file; append
      messages to an already compressed file.
    </para>

    <para>
      There are some examples of both compressed and encrypted files,
      later.  For now, the documentation will just concentrate on
      compressed files.
    </para>

  </sect2>

<!--
  <sect2 id="compress-variables">
    <title>Variables</title>
    <para>None</para>
  </sect2>

  <sect2 id="compress-functions">
    <title>Functions</title>
    <para>None</para>
  </sect2>
-->

  <sect2 id="compress-commands">
    <title>Commands</title>
    <cmdsynopsis>
      <command>open-hook</command>
      <arg choice="plain">
        <replaceable class="parameter">pattern</replaceable>
      </arg>
      <arg choice="plain">
        <replaceable class="parameter">shell-command</replaceable>
      </arg>
      <command>close-hook</command>
      <arg choice="plain">
        <replaceable class="parameter">pattern</replaceable>
      </arg>
      <arg choice="plain">
        <replaceable class="parameter">shell-command</replaceable>
      </arg>
      <command>append-hook</command>
      <arg choice="plain">
        <replaceable class="parameter">pattern</replaceable>
      </arg>
      <arg choice="plain">
        <replaceable class="parameter">shell-command</replaceable>
      </arg>
    </cmdsynopsis>

    <para>
      The shell-command must contain two placeholders for filenames:
      <literal>%f</literal> and <literal>%t</literal>.  These represent
      <quote>from</quote> and <quote>to</quote> filenames.  It's a good idea to
      put quotes around these placeholders.
    </para>

    <para>
      If you need the exact string <quote>%f</quote> or <quote>%t</quote> in your
      command, simply double up the <quote>%</quote> character, e.g.
      <quote>%%f</quote> or <quote>%%t</quote>.
    </para>

    <table id="table-compress-optional">
      <title>Not all Hooks are Required</title>
      <tgroup cols="5">
        <thead>
          <row>
            <entry>Open</entry>
            <entry>Close</entry>
            <entry>Append</entry>
            <entry>Effect</entry>
            <entry>Useful if</entry>
          </row>
        </thead>
        <tbody>
          <row>
            <entry>Open</entry>
            <entry>-</entry>
            <entry>-</entry>
            <entry>Folder is readonly</entry>
            <entry>The folder is just a backup</entry>
          </row>
          <row>
            <entry>Open</entry>
            <entry>Close</entry>
            <entry>-</entry>
            <entry>Folder is read/write, but the entire folder must be
              written if anything is changed</entry>
            <entry>Your compression format doesn't support appending</entry>
          </row>
          <row>
            <entry>Open</entry>
            <entry>Close</entry>
            <entry>Append</entry>
            <entry>Folder is read/write and emails can be efficiently added
              to the end</entry>
            <entry>Your compression format supports appending</entry>
          </row>
          <row>
            <entry>Open</entry>
            <entry>-</entry>
            <entry>Append</entry>
            <entry>Folder is readonly, but can be appended to</entry>
            <entry>You want to store emails, but never change them</entry>
          </row>
        </tbody>
      </tgroup>
    </table>

    <note>
      <para>The command:</para>
      <itemizedlist>
        <listitem><para>should return a non-zero exit status on failure</para></listitem>
        <listitem><para>should not delete any files</para></listitem>
      </itemizedlist>
    </note>

    <sect3 id="open-hook">
      <title>Read from compressed mailbox</title>

      <screen>open-hook regexp shell-command</screen>

      <para>
        If Mutt is unable to open a file, it then looks for
        <literal>open-hook</literal> that matches the filename.
      </para>

      <para>
        If your compression program doesn't have a well-defined extension,
        then you can use <literal>.</literal> as the regexp.
      </para>

      <sect4 id="compress-open-hook-example">
        <title>Example of open-hook</title>

        <screen>open-hook '\.gz$' &quot;gzip -cd '%f' &gt; '%t'&quot;</screen>

        <itemizedlist>
          <listitem><para>Mutt finds a file, <quote>example.gz</quote>,
              that it can't read</para></listitem>
          <listitem><para>Mutt has an <literal>open-hook</literal>
              whose regexp matches the filename:
              <literal>\.gz$</literal></para></listitem>
          <listitem><para>Mutt uses the command <literal>gzip -cd</literal>
              to create a temporary file that it <emphasis>can</emphasis>
              read</para></listitem>
        </itemizedlist>
      </sect4>
    </sect3>

    <sect3 id="close-hook">
      <title>Write to a compressed mailbox</title>

      <screen>close-hook regexp shell-command</screen>

      <para>
        When Mutt has finished with a compressed mail folder, it will look
        for a matching <literal>close-hook</literal> to recompress the file.
        This hook is <link linkend="table-compress-optional">optional</link>.
      </para>

      <note>
        <para>
          If the folder has not been modifed, the
          <literal>close-hook</literal> will not be called.
        </para>
      </note>

      <sect4 id="compress-close-hook-example">
        <title>Example of close-hook</title>

        <screen>close-hook '\.gz$' &quot;gzip -c '%t' &gt; '%f'&quot;</screen>

        <itemizedlist>
          <listitem><para>Mutt has finished with a folder, <quote>example.gz</quote>,
              that it opened with <literal>open-hook</literal></para></listitem>
          <listitem><para>The folder has been modified</para></listitem>
          <listitem><para>Mutt has a <literal>close-hook</literal> whose regexp
              matches the filename: <literal>\.gz$</literal></para></listitem>
          <listitem><para>Mutt uses the command <literal>gzip -c</literal>
              to create a new compressed file</para></listitem>
        </itemizedlist>
      </sect4>
    </sect3>

    <sect3 id="append-hook">
      <title>Append to a compressed mailbox</title>

      <screen>append-hook regexp shell-command</screen>

      <para>
        When Mutt wants to append an email to a compressed mail folder, it
        will look for a matching <literal>append-hook</literal>.
        This hook is <link linkend="table-compress-optional">optional</link>.
      </para>

      <para>
        Using the <literal>append-hook</literal> will save time, but
        Mutt won't be able to determine the type of the mail folder
        inside the compressed file.
      </para>

      <para>
        Mutt will <emphasis>assume</emphasis> the type to be that of
        the <literal>$mbox_type</literal> variable.  Mutt also uses
        this type for temporary files.
      </para>

      <para>
        Mutt will only use the <literal>append-hook</literal> for existing files.
        The <literal>close-hook</literal> will be used for empty, or missing files.
      </para>

      <sect4 id="compress-append-hook-example">
        <title>Example of append-hook</title>

        <screen>append-hook '\.gz$' &quot;gzip -c '%t' &gt;&gt; '%f'&quot;</screen>

        <itemizedlist>
          <listitem><para>Mutt wants to append an email to a folder, <quote>example.gz</quote>,
              that it opened with <literal>open-hook</literal></para></listitem>
          <listitem><para>Mutt has an <literal>append-hook</literal> whose regexp matches
              the filename: <literal>\.gz$</literal></para></listitem>
          <listitem><para>Mutt knows the mailbox type from the <literal>$mbox</literal>
              variable</para></listitem>
          <listitem><para>Mutt uses the command <literal>gzip -c</literal>
              to append to an existing compressed file</para></listitem>
        </itemizedlist>
      </sect4>

    </sect3>

    <sect3 id="compress-empty">
      <title>Empty Files</title>

      <para>
        Mutt assumes that an empty file is not compressed.  In this
        situation, unset <link linkend="save-empty">$save_empty</link>, so
        that the compressed file will be removed if you delete all of the
        messages.
      </para>
    </sect3>

    <sect3 id="compress-security">
      <title>Security</title>

      <para>
        Encrypted files are decrypted into temporary files which are
        stored in the <link linkend="tmpdir">$tmpdir</link> directory.
        This could be a security risk.
      </para>
    </sect3>
  </sect2>

<!--
  <sect2 id="compress-colors">
    <title>Colors</title>
    <para>None</para>
  </sect2>

  <sect2 id="compress-sort">
    <title>Sort</title>
    <para>None</para>
  </sect2>
-->

  <sect2 id="compress-muttrc">
    <title>Muttrc</title>
<screen>
<emphasis role="comment"># Example Mutt config file for the 'compressed folders' feature.
 
# This feature adds three hooks to Mutt which allow it to
# work with compressed, or encrypted, mailboxes.
 
# The hooks are of the form:
#       open-hook   regexp &quot;shell-command&quot;
#       close-hook  regexp &quot;shell-command&quot;
#       append-hook regexp &quot;shell-command&quot;
 
# The 'append-hook' is optional.
 
# Hander for gzip compressed mailboxes</emphasis>
open-hook   '\.gz$'  &quot;gzip -cd  '%f' &gt;  '%t'&quot;
close-hook  '\.gz$'  &quot;gzip -c   '%t' &gt;  '%f'&quot;
append-hook '\.gz$'  &quot;gzip -c   '%t' &gt;&gt; '%f'&quot;
 
<emphasis role="comment"># Hander for bzip2 compressed mailboxes</emphasis>
open-hook   '\.bz2$' &quot;bzip2 -cd '%f' &gt;  '%t'&quot;
close-hook  '\.bz2$' &quot;bzip2 -c  '%t' &gt;  '%f'&quot;
append-hook '\.bz2$' &quot;bzip2 -c  '%t' &gt;&gt; '%f'&quot;
 
<emphasis role="comment"># Hander for xz compressed mailboxes</emphasis>
open-hook   '\.xz$'  &quot;xz    -cd '%f' &gt;  '%t'&quot;
close-hook  '\.xz$'  &quot;xz    -c  '%t' &gt;  '%f'&quot;
append-hook '\.xz$'  &quot;xz    -c  '%t' &gt;&gt; '%f'&quot;
 
<emphasis role="comment"># Hander for pgp encrypted mailboxes
# PGP does not support appending to an encrypted file</emphasis>
open-hook   '\.pgp$' &quot;pgp -f &lt; '%f' &gt; '%t'&quot;
close-hook  '\.pgp$' &quot;pgp -fe YourPgpUserIdOrKeyId &lt; '%t' &gt; '%f'&quot;
 
<emphasis role="comment"># Hander for gpg encrypted mailboxes
# gpg does not support appending to an encrypted file</emphasis>
open-hook   '\.gpg$' &quot;gpg --decrypt &lt; '%f' &gt; '%t'&quot;
close-hook  '\.gpg$' &quot;gpg --encrypt --recipient YourGpgUserIdOrKeyId &lt; '%t' &gt; '%f'&quot;
 
<emphasis role="comment"># vim: syntax=muttrc</emphasis>
</screen>
  </sect2>

  <sect2 id="compress-see-also">
    <title>See Also</title>

    <itemizedlist>
      <listitem><para><ulink url="http://www.neomutt.org/">NeoMutt Project</ulink></para></listitem>
      <listitem><para><link linkend="compile-time-features">Compile-Time Features</link></para></listitem>
      <listitem><para><link linkend="regexp">Regular Expressions</link></para></listitem>
      <listitem><para><link linkend="tmpdir">$tmpdir</link></para></listitem>
      <listitem><para><link linkend="mbox-type">$mbox_type</link></para></listitem>
      <listitem><para><link linkend="save-empty">$save_empty</link></para></listitem>
      <listitem><para><link linkend="folder-hook">folder-hook</link></para></listitem>
    </itemizedlist>
  </sect2>

  <sect2 id="compress-known-bugs">
    <title>Known Bugs</title>

    <itemizedlist>
      <listitem><para>The Compressed Folder hooks cannot deal with filenames that contains quotes/apostrophes.</para></listitem>
    </itemizedlist>
  </sect2>

  <sect2 id="compress-credits">
    <title>Credits</title>
    <itemizedlist>
    <listitem><para>Roland Rosenfeld <email>roland@spinnaker.de</email></para></listitem>
    <listitem><para>Alain Penders <email>Alain@Finale-Dev.com</email></para></listitem>
    <listitem><para>Christoph <quote>Myon</quote> Berg <email>myon@debian.org</email></para></listitem>
    <listitem><para>Evgeni Golov <email>evgeni@debian.org</email></para></listitem>
    <listitem><para>Richard Russon <email>rich@flatcap.org</email></para></listitem>
    </itemizedlist>
  </sect2>
</sect1>

<sect1 id="cond-date">
  <title>Conditional Dates Patch</title>
  <subtitle>Use rules to choose date format</subtitle>

  <sect2 id="cond-date-patch">
    <title>Patch</title>

    <para>
      To check if Mutt supports <quote>Conditional Dates</quote>, look for
      <quote>patch-cond-date</quote> in the mutt version.
      See: <xref linkend="mutt-patches"/>.
    </para>

    <itemizedlist>
      <title>Dependencies:</title>
      <listitem><para>mutt-1.6.2</para></listitem>
      <listitem><para><link linkend="nested-if">nested-if patch</link></para></listitem>
    </itemizedlist>

    <para>
      This patch is part of the <ulink url="http://www.neomutt.org/">NeoMutt Project</ulink>.
    </para>
  </sect2>

  <sect2 id="cond-date-intro">
    <title>Introduction</title>

    <para>
    The <quote>cond-date</quote> patch allows you to construct
    <link linkend="index-format">$index_format</link> expressions based on the age of the email.
    </para>

    <para>
    Mutt's default <literal>$index_format</literal> displays email dates in the
    form: abbreviated-month day-of-month &mdash; <quote>Jan 14</quote>.
    </para>

    <para>
    The format is configurable but only per-mailbox.  This patch allows you
    to configure the display depending on the age of the email.
    </para>

    <table id="table-cond-date-scheme">
      <title>Potential Formatting Scheme</title>
      <tgroup cols="3">
        <thead>
          <row>
            <entry>Email Sent</entry>
            <entry>Format</entry>
            <entry>Example</entry>
          </row>
        </thead>
        <tbody>
          <row>
            <entry>Today</entry>
            <entry><literal>%H:%M</literal></entry>
            <entry>13:23</entry>
          </row>
          <row>
            <entry>This Month</entry>
            <entry><literal>%a %d</literal></entry>
            <entry>Thu 17</entry>
          </row>
          <row>
            <entry>This Year</entry>
            <entry><literal>%b %d</literal></entry>
            <entry>Dec 10</entry>
          </row>
          <row>
            <entry>Older than 1 Year</entry>
            <entry><literal>%m/%y</literal></entry>
            <entry>06/14</entry>
          </row>
        </tbody>
      </tgroup>
    </table>

    <para>
        For an explanation of the date formatting strings, see
        <literal>strftime(3).</literal>
    </para>

    <para>
        By carefully picking your formats, the dates can remain
        unambiguous and compact.
    </para>

    <para>
    Mutt's conditional format strings have the form:
    (whitespace introduced for clarity)
    </para>

    <screen>%? TEST ? TRUE &amp; FALSE ?</screen>

    <para>
    The examples below use the test <quote>%[</quote> &mdash; the date
    of the message in the local timezone.  They will also work with
    <quote>%(</quote> &mdash; the local time that the message arrived.
    </para>

    <para>
    The date tests are of the form:
    </para>

    <screen>%[nX? TRUE &amp; FALSE ?</screen>

    <itemizedlist>
    <listitem><para><quote>n</quote> is an optional count (defaults to 1 if missing)</para></listitem>
    <listitem><para><quote>X</quote> is the time period</para></listitem>
    </itemizedlist>

    <table id="table-cond-date-format-codes">
      <title>Date Formatting Codes</title>
      <tgroup cols="2">
        <thead>
          <row>
            <entry>Letter</entry>
            <entry>Time Period</entry>
          </row>
        </thead>
        <tbody>
          <row>
            <entry>y</entry>
            <entry>Years</entry>
          </row>
          <row>
            <entry>m</entry>
            <entry>Months</entry>
          </row>
          <row>
            <entry>w</entry>
            <entry>Weeks</entry>
          </row>
          <row>
            <entry>d</entry>
            <entry>Days</entry>
          </row>
          <row>
            <entry>H</entry>
            <entry>Hours</entry>
          </row>
          <row>
            <entry>M</entry>
            <entry>Minutes</entry>
          </row>
        </tbody>
      </tgroup>
    </table>

    <table id="table-cond-date-example-tests">
      <title>Example Date Tests</title>
      <tgroup cols="2">
        <thead>
          <row>
            <entry>Test</entry>
            <entry>Meaning</entry>
          </row>
        </thead>
        <tbody>
          <row>
            <entry><literal>%[y</literal></entry>
            <entry>This year</entry>
          </row>
          <row>
            <entry><literal>%[1y</literal></entry>
            <entry>This year</entry>
          </row>
          <row>
            <entry><literal>%[6m</literal></entry>
            <entry>In the last 6 months</entry>
          </row>
          <row>
            <entry><literal>%[w</literal></entry>
            <entry>This week</entry>
          </row>
          <row>
            <entry><literal>%[d</literal></entry>
            <entry>Today</entry>
          </row>
          <row>
            <entry><literal>%[4H</literal></entry>
            <entry>In the last 4 hours</entry>
          </row>
        </tbody>
      </tgroup>
    </table>

    <sect3 id="cond-date-example1">
      <title>Example 1</title>

      <para>We start with a one-condition test.</para>

      <table id="table-cond-date-example1">
        <title>Example 1</title>
        <tgroup cols="4">
          <thead>
            <row>
              <entry>Test</entry>
              <entry>Date Range</entry>
              <entry>Format String</entry>
              <entry>Example</entry>
            </row>
          </thead>
          <tbody>
            <row>
              <entry><literal>%[1m</literal></entry>
              <entry>This month</entry>
              <entry><literal>%[%b %d]</literal></entry>
              <entry>Dec 10</entry>
            </row>
            <row>
              <entry></entry>
              <entry>Older</entry>
              <entry><literal>%[%Y-%m-%d]</literal></entry>
              <entry>2015-04-23</entry>
            </row>
          </tbody>
        </tgroup>
      </table>

      <para>The $index_format string would contain:</para>
<screen>
%?[1m?%[%b %d]&amp;%[%Y-%m-%d]?
</screen>
 
      <para>
        Reparsed a little, for clarity, you can see the
        test condition and the two format strings.
      </para>

<<<<<<< HEAD
<screen>
%?[1m?        &amp;           ?
      %[%b %d] %[%Y-%m-%d]
</screen>

    </sect3>

    <sect3 id="cond-date-example2">
      <title>Example 2</title>

      <para>
      This example contains three test conditions and four date formats.
      </para>

      <table id="table-cond-date-example2">
        <title>Example 2</title>
        <tgroup cols="4">
          <thead>
            <row>
              <entry>Test</entry>
              <entry>Date Range</entry>
              <entry>Format String</entry>
              <entry>Example</entry>
            </row>
          </thead>
          <tbody>
            <row>
              <entry><literal>%[d</literal></entry>
              <entry>Today</entry>
              <entry><literal>%[%H:%M ] </literal></entry>
              <entry>12:34</entry>
            </row>
            <row>
              <entry><literal>%[m</literal></entry>
              <entry>This month</entry>
              <entry><literal>%[%a %d]</literal></entry>
              <entry>Thu 12</entry>
            </row>
            <row>
              <entry><literal>%[y</literal></entry>
              <entry>This year</entry>
              <entry><literal>%[%b %d]</literal></entry>
              <entry>Dec 10</entry>
            </row>
            <row>
              <entry></entry>
              <entry>Older</entry>
              <entry><literal>%[%m/%y ]</literal></entry>
              <entry>06/15</entry>
            </row>
          </tbody>
        </tgroup>
      </table>

      <para>The $index_format string would contain:</para>
 
<screen>
%&lt;[y?%&lt;[m?%&lt;[d?%[%H:%M ]&amp;%[%a %d]&gt;&amp;%[%b %d]&gt;&amp;%[%m/%y ]&gt;
</screen>

      <para>
        Reparsed a little, for clarity, you can see the
        test conditions and the four format strings.
      </para>

<screen>
%&lt;[y?                                       &amp;%[%m/%y ]&gt;  Older
     %&lt;[m?                        &amp;%[%b %d]&gt;             This year
          %&lt;[d?         &amp;%[%a %d]&gt;                       This month
               %[%H:%M ]                                 Today
</screen>

      <para>
      This a another view of the same example, with some whitespace
      for clarity.
      </para>

<screen>
%&lt;[y? %&lt;[m? %&lt;[d? AAA &amp; BBB &gt; &amp; CCC &gt; &amp; DDD &gt;
</screen>

      <literallayout>
AAA = %[%H:%M ]
BBB = %[%a %d]
CCC = %[%b %d]
DDD = %[%m/%y ]
      </literallayout>
    </sect3>
  </sect2>

  <sect2 id="cond-date-variables">
    <title>Variables</title>

        <para>
    The <quote>cond-date</quote> patch doesn't have any config of its own.
    It modifies the behavior of the format strings.
        </para>
  </sect2>

<!--
  <sect2 id="cond-date-functions">
    <title>Functions</title>
    <para>None</para>
  </sect2>

  <sect2 id="cond-date-commands">
    <title>Commands</title>
    <para>None</para>
  </sect2>

  <sect2 id="cond-date-colors">
    <title>Colors</title>
    <para>None</para>
  </sect2>

  <sect2 id="cond-date-sort">
    <title>Sort</title>
    <para>None</para>
  </sect2>
-->

  <sect2 id="cond-date-muttrc">
    <title>Muttrc</title>
<screen>
<emphasis role="comment"># Example Mutt config file for the 'cond-date' feature.
#
# The default index_format is:
#       '%4C %Z %{%b %d} %-15.15L (%?l?%4l&amp;%4c?) %s'
#
# We replace the date field '%{%b %d}', giving:</emphasis>
set index_format='%4C %Z %&lt;[y?%&lt;[m?%&lt;[d?%[%H:%M ]&amp;%[%a %d]&gt;&amp;%[%b %d]&gt;&amp;%[%m/%y ]&gt; %-15.15L (%?l?%4l&amp;%4c?) %s'
 
<emphasis role="comment"># Test  Date Range  Format String  Example
# --------------------------------------------
# %[d   Today       %[%H:%M ]      12:34
# %[m   This month  %[%a %d]       Thu 12
# %[y   This year   %[%b %d]       Dec 10
# -     Older       %[%m/%y ]      06/15
 
# vim: syntax=muttrc</emphasis>
</screen>
  </sect2>

  <sect2 id="cond-date-see-also">
    <title>See Also</title>

    <itemizedlist>
      <listitem><para><ulink url="http://www.neomutt.org/">NeoMutt Project</ulink></para></listitem>
      <listitem><para><link linkend="index-format">$index_format</link></para></listitem>
      <listitem><para><link linkend="nested-if">nested-if patch</link></para></listitem>
      <listitem><para><literal>strftime(3)</literal></para></listitem>
    </itemizedlist>
  </sect2>

  <sect2 id="cond-date-known-bugs">
    <title>Known Bugs</title>

    <para>
      Date parsing doesn't quite do what you expect.
      <quote>1w</quote> doesn't mean the <quote>in the last 7 days</quote>, but
      <quote><emphasis>this</emphasis> week</quote>.  This doesn't match
      the normal Mutt behaviour: for example <literal>~d>1w</literal>
      means emails dated in the last 7 days.
    </para>

  </sect2>

  <sect2 id="cond-date-credits">
    <title>Credits</title>
    <itemizedlist>
    <listitem><para>Aaron Schrab <email>aaron@schrab.com</email></para></listitem>
    <listitem><para>Eric Davis <email>edavis@insanum.com</email></para></listitem>
    <listitem><para>Richard Russon <email>rich@flatcap.org</email></para></listitem>
    </itemizedlist>
  </sect2>
</sect1>

<sect1 id="fmemopen">
  <title>Fmemopen Patch</title>
  <subtitle>Replace some temporary files with memory buffers</subtitle>

  <sect2 id="fmemopen-patch">
    <title>Patch</title>

    <para>
      To check if Mutt supports <quote>fmemopen</quote>, look for
      <quote>patch-fmemopen</quote> in the mutt version.
      See: <xref linkend="mutt-patches"/>.
    </para>

    <itemizedlist>
      <title>Dependencies:</title>
      <listitem><para>mutt-1.6.2</para></listitem>
      <listitem><para><literal>open_memstream()</literal>, <literal>fmemopen()</literal> from glibc</para></listitem>
    </itemizedlist>

    <para>This patch is part of the <ulink url="http://www.neomutt.org/">NeoMutt Project</ulink>.</para>
  </sect2>

  <sect2 id="fmemopen-intro">
    <title>Introduction</title>

        <para>
    The <quote>fmemopen</quote> patch speeds up some searches.
        </para>

        <para>
    This patch changes a few places where Mutt creates temporary files.
    It replaces them with in-memory buffers.  This should improve the
    performance when searching the header or body using the
    <link linkend="thorough-search">$thorough_search</link> option.
        </para>

        <para>
    There are no user-configurable parts.
        </para>

        <para>
    This patch depends on <literal>open_memstream()</literal> and
    <literal>fmemopen()</literal>.  They are provided by glibc.  Without
    them, Mutt will simply create temporary files.
        </para>
  </sect2>

<!--
  <sect2 id="fmemopen-variables">
    <title>Variables</title>
    <para>None</para>
  </sect2>

  <sect2 id="fmemopen-functions">
    <title>Functions</title>
    <para>None</para>
  </sect2>

  <sect2 id="fmemopen-commands">
    <title>Commands</title>
    <para>None</para>
  </sect2>

  <sect2 id="fmemopen-colors">
    <title>Colors</title>
    <para>None</para>
  </sect2>

  <sect2 id="fmemopen-sort">
    <title>Sort</title>
    <para>None</para>
  </sect2>
-->

  <sect2 id="fmemopen-muttrc">
    <title>Muttrc</title>
    <para>None</para>
  </sect2>

  <sect2 id="fmemopen-see-also">
    <title>See Also</title>

    <itemizedlist>
      <listitem><para><ulink url="http://www.neomutt.org/">NeoMutt Project</ulink></para></listitem>
      <listitem><para><link linkend="compile-time-features">Compile-Time Features</link></para></listitem>
      <listitem><para><literal>fmemopen(3)</literal></para></listitem>
    </itemizedlist>
  </sect2>

  <sect2 id="fmemopen-known-bugs">
    <title>Known Bugs</title>
    <para>None</para>
  </sect2>

  <sect2 id="fmemopen-credits">
    <title>Credits</title>
    <itemizedlist>
    <listitem><para>Julius Plenz <email>plenz@cis.fu-berlin.de</email></para></listitem>
    <listitem><para>Richard Russon <email>rich@flatcap.org</email></para></listitem>
    </itemizedlist>
  </sect2>
</sect1>

<sect1 id="ifdef">
  <title>Ifdef Patch</title>
  <subtitle>Conditional config options</subtitle>

  <sect2 id="ifdef-patch">
    <title>Patch</title>

    <para>
      To check if Mutt supports <quote>ifdef</quote>, look for
      <quote>patch-ifdef</quote> in the mutt version.
      See: <xref linkend="mutt-patches"/>.
    </para>

    <itemizedlist>
      <title>Dependencies:</title>
      <listitem><para>mutt-1.6.2</para></listitem>
    </itemizedlist>

    <para>This patch is part of the <ulink url="http://www.neomutt.org/">NeoMutt Project</ulink>.</para>
  </sect2>

  <sect2 id="ifdef-intro">
    <title>Introduction</title>

    <para>
      The <quote>ifdef</quote> patch introduces three new commands to
      Mutt and allow you to share one config file between versions of Mutt
      that may have different features compiled in.
    </para>

<screen>
ifdef  symbol config-command [args...]  <emphasis role="comment"># If a symbol is defined</emphasis>
ifndef symbol config-command [args...]  <emphasis role="comment"># If a symbol is not defined</emphasis>
finish                                  <emphasis role="comment"># Finish reading the current file</emphasis>
</screen>

    <para>
      Here a symbol can be a <link linkend="variables">$variable</link>,
      <link linkend="functions">&lt;function&gt;</link>,
      <link linkend="commands">command</link> or compile-time symbol, such
      as <quote>USE_IMAP</quote>.
    </para>

        <para>
            <literal>finish</literal> is particularly useful when combined with
            <literal>ifndef</literal>. e.g.
        </para>

<screen>
<emphasis role="comment"># Sidebar config file</emphasis>
ifndef USE_SIDEBAR finish
</screen>

  </sect2>

<!--
  <sect2 id="ifdef-variables">
    <title>Variables</title>
    <para>None</para>
  </sect2>

  <sect2 id="ifdef-functions">
    <title>Functions</title>
    <para>None</para>
  </sect2>
-->

  <sect2 id="ifdef-commands">
    <title>Commands</title>
    <cmdsynopsis>
      <command>ifdef</command>
      <arg choice="plain">
        <replaceable class="parameter">symbol</replaceable>
      </arg>
      <arg choice="plain">
        <replaceable class="parameter">"config-command [args]"</replaceable>
      </arg>
      <command>ifndef</command>
      <arg choice="plain">
        <replaceable class="parameter">symbol</replaceable>
      </arg>
      <arg choice="plain">
        <replaceable class="parameter">"config-command [args]"</replaceable>
      </arg>
      <command>finish</command>
    </cmdsynopsis>
  </sect2>

<!--
  <sect2 id="ifdef-colors">
    <title>Colors</title>
    <para>None</para>
  </sect2>

  <sect2 id="ifdef-sort">
    <title>Sort</title>
    <para>None</para>
  </sect2>
-->

  <sect2 id="ifdef-muttrc">
    <title>Muttrc</title>
<screen>
<emphasis role="comment"># Example Mutt config file for the 'ifdef' feature.
 
# This feature introduces three useful commands which allow you to share
# one config file between versions of Mutt that may have different
# features compiled in.
 
#     ifdef  symbol config-command [args...]
#     ifndef symbol config-command [args...]
#     finish
 
# The 'ifdef' command tests whether Mutt understands the name of
# a variable, function, command or compile-time symbol.
# If it does, then it executes a config command.
 
# The 'ifndef' command tests whether a symbol does NOT exist.
 
# The 'finish' command tells Mutt to stop reading current config file.
 
# If the 'trash' variable exists, set it.</emphasis>
ifdef trash 'set trash=~/Mail/trash'
 
<emphasis role="comment"># If the 'tag-pattern' function exists, bind a key to it.</emphasis>
ifdef tag-pattern 'bind index &lt;F6&gt; tag-pattern'
 
<emphasis role="comment"># If the 'imap-fetch-mail' command exists, read my IMAP config.</emphasis>
ifdef imap-fetch-mail 'source ~/.mutt/imap.rc'
 
<emphasis role="comment"># If the compile-time symbol 'USE_SIDEBAR' does not exist, then
# stop reading the current config file.</emphasis>
ifndef USE_SIDEBAR finish
 
<emphasis role="comment"># vim: syntax=muttrc</emphasis>
</screen>
  </sect2>

  <sect2 id="ifdef-see-also">
    <title>See Also</title>

    <itemizedlist>
      <listitem><para><ulink url="http://www.neomutt.org/">NeoMutt Project</ulink></para></listitem>
    </itemizedlist>
  </sect2>

  <sect2 id="ifdef-known-bugs">
    <title>Known Bugs</title>
    <para>None</para>
  </sect2>

  <sect2 id="ifdef-credits">
    <title>Credits</title>
    <itemizedlist>
    <listitem><para>Cedric Duval <email>cedricduval@free.fr</email></para></listitem>
    <listitem><para>Matteo F. Vescovi <email>mfvescovi@gmail.com</email></para></listitem>
    <listitem><para>Richard Russon <email>rich@flatcap.org</email></para></listitem>
    </itemizedlist>
  </sect2>
</sect1>

<sect1 id="index-color">
  <title>Index Color Patch</title>
  <subtitle>Custom rules for theming the email index</subtitle>

  <sect2 id="index-color-patch">
    <title>Patch</title>

    <para>
      To check if Mutt supports <quote>Index Color</quote>, look for
      <quote>patch-index-color</quote> in the mutt version.
      See: <xref linkend="mutt-patches"/>.
    </para>

    <itemizedlist>
      <title>Dependencies:</title>
      <listitem><para>mutt-1.6.2</para></listitem>
      <listitem><para><link linkend="status-color">status-color patch</link></para></listitem>
    </itemizedlist>

    <para>This patch is part of the <ulink url="http://www.neomutt.org/">NeoMutt Project</ulink>.</para>
  </sect2>

  <sect2 id="index-color-intro">
    <title>Introduction</title>

        <para>
    The <quote>index-color</quote> patch allows you to specify colors for
    individual parts of the email index. e.g. Subject, Author, Flags.
        </para>

        <para>
    First choose which part of the index you'd like to color.
    Then, if needed, pick a pattern to match.
        </para>

    <para>
    Note: The pattern does not have to refer to the object you wish to
    color.  e.g.
    </para>

<screen>
color index_author red default &quot;~smutt&quot;
</screen>

        <para>
    The author appears red when the subject (~s) contains <quote>mutt</quote>.
        </para>
  </sect2>

<!--
  <sect2 id="index-color-variables">
    <title>Variables</title>
    <para>None</para>
  </sect2>

  <sect2 id="index-color-functions">
    <title>Functions</title>
    <para>None</para>
  </sect2>

  <sect2 id="index-color-commands">
    <title>Commands</title>
    <para>None</para>
  </sect2>
-->

  <sect2 id="index-color-colors">
    <title>Colors</title>

        <para>
    All the colors default to <literal>default</literal>, i.e. unset.
        </para>

        <para>
    The index objects can be themed using the <literal>color</literal> command.
    Some objects require a pattern.
        </para>

<screen>
color index-object foreground background
color index-object foreground background pattern
</screen>

    <table id="table-index-color-colors">
      <title>Index Colors</title>
      <tgroup cols="3">
        <thead>
          <row>
            <entry>Object</entry>
            <entry>Pattern</entry>
            <entry>Highlights</entry>
          </row>
        </thead>
        <tbody>
          <row>
            <entry><literal>index</literal></entry>
            <entry>yes</entry>
            <entry>Entire index line</entry>
          </row>
          <row>
            <entry><literal>index_author</literal></entry>
            <entry>yes</entry>
            <entry>Author name, %A %a %F %L %n</entry>
          </row>
          <row>
            <entry><literal>index_collapsed</literal></entry>
            <entry>no</entry>
            <entry>Number of messages in a collapsed thread, %M</entry>
          </row>
          <row>
            <entry><literal>index_date</literal></entry>
            <entry>no</entry>
            <entry>Date field</entry>
          </row>
          <row>
            <entry><literal>index_flags</literal></entry>
            <entry>yes</entry>
            <entry>Message flags, %S %Z</entry>
          </row>
          <row>
            <entry><literal>index_label</literal></entry>
            <entry>no</entry>
            <entry>Message label, %y %Y</entry>
          </row>
          <row>
            <entry><literal>index_number</literal></entry>
            <entry>no</entry>
            <entry>Message number, %C</entry>
          </row>
          <row>
            <entry><literal>index_size</literal></entry>
            <entry>no</entry>
            <entry>Message size, %c %l</entry>
          </row>
          <row>
            <entry><literal>index_subject</literal></entry>
            <entry>yes</entry>
            <entry>Subject, %s</entry>
          </row>
        </tbody>
      </tgroup>
    </table>
  </sect2>

<!--
  <sect2 id="index-color-sort">
    <title>Sort</title>
    <para>None</para>
  </sect2>
-->

  <sect2 id="index-color-muttrc">
    <title>Muttrc</title>
<screen>
<emphasis role="comment"># Example Mutt config file for the 'index-color' feature.
 
# Entire index line</emphasis>
color index white black '.*'
 
<emphasis role="comment"># Author name, %A %a %F %L %n
 
# Give the author column a dark grey background</emphasis>
color index_author default color234 '.*'
 
<emphasis role="comment"># Highlight a particular from (~f)</emphasis>
color index_author brightyellow color234 '~fRay Charles'
 
<emphasis role="comment"># Message flags, %S %Z
# Highlight the flags for flagged (~F) emails</emphasis>
color index_flags default red '~F'
 
<emphasis role="comment"># Subject, %s
# Look for a particular subject (~s)</emphasis>
color index_subject brightcyan default '~s\(closes #[0-9]+\)'
 
<emphasis role="comment"># Number of messages in a collapsed thread, %M</emphasis>
color index_collapsed default brightblue
 
<emphasis role="comment"># Date field</emphasis>
color index_date green default
 
<emphasis role="comment"># Message label, %y %Y</emphasis>
color index_label default brightgreen
 
<emphasis role="comment"># Message number, %C</emphasis>
color index_number red default
 
<emphasis role="comment"># Message size, %c %l</emphasis>
color index_size cyan default
 
<emphasis role="comment"># vim: syntax=muttrc</emphasis>
</screen>
  </sect2>

  <sect2 id="index-color-see-also">
    <title>See Also</title>

    <itemizedlist>
      <listitem><para><ulink url="http://www.neomutt.org/">NeoMutt Project</ulink></para></listitem>
      <listitem><para><link linkend="regexp">Regular Expressions</link></para></listitem>
      <listitem><para><link linkend="patterns">Patterns</link></para></listitem>
      <listitem><para><link linkend="index-format">$index_format</link></para></listitem>
      <listitem><para><link linkend="color">Color command</link></para></listitem>
      <listitem><para><link linkend="status-color">Status-Color patch</link></para></listitem>
      <listitem><para><link linkend="keywords">Keywords patch</link></para></listitem>
    </itemizedlist>
  </sect2>

  <sect2 id="index-color-known-bugs">
    <title>Known Bugs</title>
    <para>None</para>
  </sect2>

  <sect2 id="index-color-credits">
    <title>Credits</title>
    <itemizedlist>
    <listitem><para>Christian Aichinger <email>Greek0@gmx.net</email></para></listitem>
    <listitem><para>Christoph <quote>Myon</quote> Berg <email>myon@debian.org</email></para></listitem>
    <listitem><para>Elimar Riesebieter <email>riesebie@lxtec.de</email></para></listitem>
    <listitem><para>Eric Davis <email>edavis@insanum.com</email></para></listitem>
    <listitem><para>Vladimir Marek <email>Vladimir.Marek@oracle.com</email></para></listitem>
    <listitem><para>Richard Russon <email>rich@flatcap.org</email></para></listitem>
    </itemizedlist>
  </sect2>
</sect1>

<sect1 id="initials">
  <title>Initials Expando Patch</title>
  <subtitle>Expando for author's initials</subtitle>

  <sect2 id="initials-patch">
    <title>Patch</title>

    <para>
      To check if Mutt supports <quote>Initials</quote>, look for
      <quote>patch-initials</quote> in the mutt version.
      See: <xref linkend="mutt-patches"/>.
    </para>

    <itemizedlist>
      <title>Dependencies:</title>
      <listitem><para>mutt-1.6.2</para></listitem>
    </itemizedlist>

    <para>This patch is part of the <ulink url="http://www.neomutt.org/">NeoMutt Project</ulink>.</para>
  </sect2>

  <sect2 id="initials-intro">
    <title>Introduction</title>

        <para>
    The <quote>initials</quote> patch adds an expando (%I) for an author's
    initials.
        </para>

    <para>
    The index panel displays a list of emails.  Its layout is controlled by
    the <link linkend="index-format">$index_format</link> variable.  Using
    this expando saves space in the index panel.  This can be useful if you
    are regularly working with a small set of people.
    </para>
  </sect2>

  <sect2 id="initials-variables">
    <title>Variables</title>

        <para>
        This patch has no config of its own.  It adds an expando which can be
    used in the <link linkend="index-format">$index_format</link> variable.
        </para>
  </sect2>

<!--
  <sect2 id="initials-functions">
    <title>Functions</title>
    <para>None</para>
  </sect2>

  <sect2 id="initials-commands">
    <title>Commands</title>
    <para>None</para>
  </sect2>

  <sect2 id="initials-colors">
    <title>Colors</title>
    <para>None</para>
  </sect2>

  <sect2 id="initials-sort">
    <title>Sort</title>
    <para>None</para>
  </sect2>
-->

  <sect2 id="initials-muttrc">
    <title>Muttrc</title>
<screen>
<emphasis role="comment"># Example Mutt config file for the 'initials' patch.
 
# The 'initials' patch has no config of its own.
# It adds an expando for an author's initials,
# which can be used in the 'index_format' variable.
 
# The default 'index_format' is:</emphasis>
set index_format='%4C %Z %{%b %d} %-15.15L (%?l?%4l&amp;%4c?) %s'
 
<emphasis role="comment"># Where %L represents the author/recipient
 
# This might look like:
#       1   + Nov 17 David Bowie   Changesbowie    ( 689)
#       2   ! Nov 17 Stevie Nicks  Rumours         ( 555)
#       3   + Nov 16 Jimi Hendrix  Voodoo Child    ( 263)
#       4   + Nov 16 Debbie Harry  Parallel Lines  ( 540)
 
# Using the %I expando:</emphasis>
set index_format='%4C %Z %{%b %d} %I (%?l?%4l&amp;%4c?) %s'
 
<emphasis role="comment"># This might look like:
#       1   + Nov 17 DB Changesbowie    ( 689)
#       2   ! Nov 17 SN Rumours         ( 555)
#       3   + Nov 16 JH Voodoo Child    ( 263)
#       4   + Nov 16 DH Parallel Lines  ( 540)
 
# vim: syntax=muttrc</emphasis>
</screen>
  </sect2>

  <sect2 id="initials-see-also">
    <title>See Also</title>

    <itemizedlist>
      <listitem><para><ulink url="http://www.neomutt.org/">NeoMutt Project</ulink></para></listitem>
      <listitem><para><link linkend="index-format">$index_format</link></para></listitem>
      <listitem><para><link linkend="index-color">index-color patch</link></para></listitem>
      <listitem><para><link linkend="folder-hook">folder-hook</link></para></listitem>
    </itemizedlist>
  </sect2>

  <sect2 id="initials-known-bugs">
    <title>Known Bugs</title>
    <para>None</para>
  </sect2>

  <sect2 id="initials-credits">
    <title>Credits</title>
    <itemizedlist>
    <listitem><para>Vsevolod Volkov <email>vvv@mutt.org.ua</email></para></listitem>
    <listitem><para>Richard Russon <email>rich@flatcap.org</email></para></listitem>
    </itemizedlist>
  </sect2>
</sect1>

<sect1 id="keywords">
  <title>Keywords Patch</title>
  <subtitle>Labels/Tagging for emails</subtitle>

  <sect2 id="keywords-patch">
    <title>Patch</title>

    <para>
      To check if Mutt supports <quote>Keywords</quote>, look for
      <quote>patch-keywords</quote> in the mutt version.
      See: <xref linkend="mutt-patches"/>.
    </para>

    <itemizedlist>
      <title>Dependencies:</title>
      <listitem><para>mutt-1.6.2</para></listitem>
    </itemizedlist>

    <para>This patch is part of the <ulink url="http://www.neomutt.org/">NeoMutt Project</ulink>.</para>
  </sect2>

  <sect2 id="keywords-intro">
    <title>Introduction</title>

    <para>
    Unify label/keyword handling.
    </para>

    <para>
    Since x-labels were added to mutt in 2000, a number of other approaches
    to what we now call <quote>tagging</quote> have also emerged.
    One of them was even made standard in RFC 2822.
    This update unifies the handling of all these strategies.
    </para>

    <para>
    We start by changing mutt's internal keyword storage from a single
    string which may contain whitespace to a list of discrete keywords.
    This has advantages for keyword completion as well as for portabilty
    among varying "standards" for keyword storage.  This may represent
    a significant change for existing mutt users who have set x-labels
    containing spaces, and should be regarded with suspicion.  The
    advantages are significant, though.
    </para>

    <para>
    Next we allow mutt to parse keywords into this internal list from
    any of the following headers: X-Label (freeform), X-Keywords
    (space-delimited), X-Mozilla-Keys (space-delimited), and Keywords (RFC
    2822, comma-space-delimited).  Mutt remembers which headers it sourced
    keywords from, and can rewrite those headers when saving messages for
    compatibility with the mailer of origin.
    </para>

    <para>
    (X-Label was specified as freeform text by mutt, its only known
    implementation.  X-Labels have been used both as a
    <quote>tagging</quote> device, probably with space delimiting, and as a
    <quote>memo</quote> field, where space-delimited parsing would ruin the
    semantics of the memo.  By default mutt will not split X-Labels at all.
    Set $xlabel_delimiter if your needs vary.)
    </para>

    <para>
    Finally we add two booleans: $keywords_legacy=true and
    $keywords_standard=FALSE.  When $keywords_legacy is true, mutt will
    always save keyword to whatever original header it came from.  When
    $keywords_standard=true, mutt will save to the Keywords: header.  If
    both are true mutt saves to both; if neither is true, mutt saves only
    to legacy headers to avoid complete loss of keywords.
    </para>

    <para>
    Overall this represents convergence path for all competing
    labelling/tagging/keywording systems toward one that is specified by
    RFC.
    </para>

    <para>
    You can change or delete the X-Label: field within
    Mutt using the edit-label command.
    This works for tagged messages, too.
    </para>
  </sect2>

  <sect2 id="keywords-variables">
    <title>Variables</title>

    <table id="table-keywords-variables">
      <title>Keywords Variables</title>
      <tgroup cols="3">
        <thead>
          <row>
            <entry>Name</entry>
            <entry>Type</entry>
            <entry>Default</entry>
          </row>
        </thead>
        <tbody>
          <row>
            <entry><literal>keywords_legacy</literal></entry>
            <entry>boolean</entry>
            <entry><literal>yes</literal></entry>
          </row>
          <row>
            <entry><literal>keywords_standard</literal></entry>
            <entry>boolean</entry>
            <entry><literal>no</literal></entry>
          </row>
          <row>
            <entry><literal>xlabel_delimiter</literal></entry>
            <entry>string</entry>
            <entry>(empty)</entry>
          </row>
        </tbody>
      </tgroup>
    </table>
  </sect2>

  <sect2 id="keywords-functions">
    <title>Functions</title>

    <para>
      Keywords adds the following function to Mutt.
      By default, it is not bound to a key.
    </para>

    <table id="table-keywords-funcions">
      <title>Keyword Functions</title>
      <tgroup cols="3">
        <thead>
          <row>
            <entry>Menus</entry>
            <entry>Function</entry>
            <entry>Description</entry>
          </row>
        </thead>
        <tbody>
          <row>
            <entry>index,pager</entry>
            <entry><literal>&lt;edit-label&gt;</literal></entry>
            <entry>add, change, or delete a message's label</entry>
          </row>
        </tbody>
      </tgroup>
    </table>
  </sect2>

<!--
  <sect2 id="keywords-commands">
    <title>Commands</title>
  </sect2>

  <sect2 id="keywords-colors">
    <title>Colors</title>
    <para>None</para>
  </sect2>
-->

  <sect2 id="keywords-sort">
    <title>Sort</title>
    <table id="table-keywords-sort">
      <title>Keywords Sort</title>
      <tgroup cols="2">
        <thead>
          <row>
            <entry>Sort</entry>
            <entry>Description</entry>
          </row>
        </thead>
        <tbody>
          <row>
            <entry><literal>label</literal></entry>
            <entry>Sort by label</entry>
          </row>
        </tbody>
      </tgroup>
    </table>
  </sect2>

  <sect2 id="keywords-muttrc">
    <title>Muttrc</title>

<screen>
<emphasis role="comment"># This is a complete list of keywords-related configuration.
 
# --------------------------------------------------------------------------
# VARIABLES - shown with their default values
# --------------------------------------------------------------------------
 
# Should Mutt save the keywords to whatever keyword it came from?</emphasis>
set keywords_legacy = yes
 
<emphasis role="comment"># Should Mutt use the "Keywords:" header?</emphasis>
set keywords_standard = no
 
<emphasis role="comment"># How should the keywords be separated?</emphasis>
set xlabel_delimiter = ""
 
<emphasis role="comment"># --------------------------------------------------------------------------
# FUNCTIONS - shown with an example mapping
# --------------------------------------------------------------------------
 
# Bind 'y' to edit labels/keywords</emphasis>
bind index,pager y edit-label
 
<emphasis role="comment"># --------------------------------------------------------------------------
 
# vim: syntax=muttrc</emphasis>
</screen>
  </sect2>

  <sect2 id="keywords-see-also">
    <title>See Also</title>

    <itemizedlist>
      <listitem><para><ulink url="http://www.neomutt.org/">NeoMutt Project</ulink></para></listitem>
      <listitem><para><link linkend="index-format">$index_format</link></para></listitem>
      <listitem><para><link linkend="index-color">index-color patch</link></para></listitem>
      <listitem><para><link linkend="folder-hook">folder-hook</link></para></listitem>
    </itemizedlist>
  </sect2>

  <sect2 id="keywords-known-bugs">
    <title>Known Bugs</title>
    <para>
      None
    </para>
  </sect2>

  <sect2 id="keywords-credits">
    <title>Credits</title>
    <itemizedlist>
    <listitem><para>David Champion <email>dgc@uchicago.edu</email></para></listitem>
    <listitem><para>Richard Russon <email>rich@flatcap.org</email></para></listitem>
    </itemizedlist>
  </sect2>
</sect1>

<sect1 id="limit-current-thread">
  <title>Limit-Current-Thread Patch</title>
  <subtitle>Focus on one Email Thread</subtitle>

  <sect2 id="limit-current-thread-patch">
    <title>Patch</title>

    <para>
      To check if Mutt supports <quote>limit-current-thread</quote>, look for
      <quote>patch-limit-current-thread</quote> in the mutt version.
      See: <xref linkend="mutt-patches"/>.
    </para>

    <itemizedlist>
      <title>Dependencies:</title>
      <listitem><para>mutt-1.6.2</para></listitem>
    </itemizedlist>

    <para>This patch is part of the <ulink url="http://www.neomutt.org/">NeoMutt Project</ulink>.</para>
  </sect2>

  <sect2 id="limit-current-thread-intro">
    <title>Introduction</title>

    <para>
      This patch adds a new way of using the
      <link linkend="tuning-search">Limit Command</link>.
      The <literal>&lt;limit-current-thread&gt;</literal>
      function restricts the view to just the current thread.
      Setting the limit (the <literal>l</literal> key) to
      <quote>all</quote> will restore the full email list.
    </para>

  </sect2>

<!--
  <sect2 id="limit-current-thread-variables">
    <title>Variables</title>
    <para>None</para>
  </sect2>
-->
  <sect2 id="limit-current-thread-functions">
    <title>Functions</title>

    <para>
      Limit-current-thread adds the following function to Mutt.
      By default, it is not bound to a key.
    </para>

    <table id="table-limit-current-thread-functions">
      <title>Limit-Current-Thread Functions</title>
      <tgroup cols="3">
        <thead>
          <row>
            <entry>Menus</entry>
            <entry>Function</entry>
            <entry>Description</entry>
          </row>
        </thead>
        <tbody>
          <row>
            <entry>index</entry>
            <entry><literal>&lt;limit-current-thread&gt;</literal></entry>
            <entry>Limit view to current thread</entry>
          </row>
        </tbody>
      </tgroup>
    </table>

  </sect2>
<!--
  <sect2 id="limit-current-thread-commands">
    <title>Commands</title>
    <para>None</para>
  </sect2>

  <sect2 id="limit-current-thread-colors">
    <title>Colors</title>
    <para>None</para>
  </sect2>

  <sect2 id="limit-current-thread-sort">
    <title>Sort</title>
    <para>None</para>
  </sect2>
-->

  <sect2 id="limit-current-thread-muttrc">
    <title>Muttrc</title>

<screen>
<emphasis role="comment"># Example Mutt config file for the 'limit-current-thread' patch.
 
# Limit view to current thread</emphasis>
bind index &lt;esc&gt;L limit-current-thread
 
<emphasis role="comment"># vim: syntax=muttrc</emphasis>
</screen>
  </sect2>

  <sect2 id="limit-current-thread-see-also">
    <title>See Also</title>

    <itemizedlist>
      <listitem><para><ulink url="http://www.neomutt.org/">NeoMutt Project</ulink></para></listitem>
    </itemizedlist>
  </sect2>

  <sect2 id="limit-current-thread-known-bugs">
    <title>Known Bugs</title>
    <para>None</para>
  </sect2>

  <sect2 id="limit-current-thread-credits">
    <title>Credits</title>
    <itemizedlist>
    <listitem><para>David Sterba <email>dsterba@suse.cz</email></para></listitem>
    <listitem><para>Richard Russon <email>rich@flatcap.org</email></para></listitem>
    </itemizedlist>
  </sect2>
</sect1>

<sect1 id="lmdb">
  <title>LMDB Patch</title>
  <subtitle>LMDB backend for the header cache</subtitle>

  <sect2 id="lmdb-patch">
    <title>Patch</title>

    <para>
      To check if Mutt supports <quote>lmdb</quote>, look for
      <quote>patch-lmdb</quote> in the mutt version.
      See: <xref linkend="mutt-patches"/>.
    </para>

    <itemizedlist>
      <title>Dependencies:</title>
      <listitem><para>mutt-1.6.2</para></listitem>
    </itemizedlist>

    <para>This patch is part of the <ulink url="http://www.neomutt.org/">NeoMutt Project</ulink>.</para>
  </sect2>

  <sect2 id="lmdb-intro">
    <title>Introduction</title>

    <para>
      This patch adds support for using LMDB as a storage backend for
      Mutt's header cache (hcache). It is enabled at configure time with
      the <emphasis>--with-lmdb=&lt;path&gt;</emphasis> switch.
    </para>
  </sect2>

  <sect2 id="lmdb-see-also">
    <title>See Also</title>

    <itemizedlist>
      <listitem><para><ulink url="http://www.neomutt.org/">NeoMutt Project</ulink></para></listitem>
      <listitem><para><link linkend="caching">Local Caching</link></para></listitem>
    </itemizedlist>
  </sect2>

  <sect2 id="lmdb-known-bugs">
    <title>Known Bugs</title>
    <para>None</para>
  </sect2>

  <sect2 id="lmdb-credits">
    <title>Credits</title>
    <itemizedlist>
    <listitem><para>Pietro Cerutti <email>gahr@gahr.ch</email></para></listitem>
    <listitem><para>Jan-Piet Mens <email>jp@mens.de</email></para></listitem>
    </itemizedlist>
  </sect2>
</sect1>

<sect1 id="multiple-fcc">
  <title>multiple-fcc Patch</title>
  <subtitle>Save multiple copies of outgoing mail</subtitle>

  <sect2 id="multiple-fcc-patch">
    <title>Patch</title>

    <para>
      To check if Mutt supports <quote>multiple-fcc</quote>, look for
      <quote>patch-multiple-fcc</quote> in the mutt version.
      See: <xref linkend="mutt-patches"/>.
    </para>

    <itemizedlist>
      <title>Dependencies:</title>
      <listitem><para>mutt-1.6.2</para></listitem>
    </itemizedlist>

    <para>This patch is part of the <ulink url="http://www.neomutt.org/">NeoMutt Project</ulink>.</para>
  </sect2>

  <sect2 id="multiple-fcc-intro">
    <title>Introduction</title>

    <para>
      This patch allows the user to save outgoing emails in multiple folders.
    </para>

    <para>
      Folders should be listed separated by commas, <emphasis role="bold">but no spaces</emphasis>.
    </para>

    <para>
      The <quote>fcc</quote> field of an email can be set in two ways:
    </para>

    <itemizedlist>
      <listitem><para>The &lt;edit-fcc&gt; command in the compose menu (default key: <quote>f</quote>)</para></listitem>
      <listitem><para>Creating a <literal>fcc-hook</literal> in your <literal>.muttrc</literal></para></listitem>
    </itemizedlist>
  </sect2>

  <sect2 id="multiple-fcc-see-also">
    <title>See Also</title>

    <itemizedlist>
      <listitem><para><ulink url="http://www.neomutt.org/">NeoMutt Project</ulink></para></listitem>
      <listitem><para><link linkend="record">$record</link></para></listitem>
      <listitem><para><link linkend="fcc-hook">fcc-hook</link></para></listitem>
    </itemizedlist>
  </sect2>

  <sect2 id="multiple-fcc-known-bugs">
    <title>Known Bugs</title>
    <para>None</para>
  </sect2>

  <sect2 id="multiple-fcc-credits">
    <title>Credits</title>
    <itemizedlist>
    <listitem><para>Omen Wild <email>omen@mandarb.com</email></para></listitem>
    <listitem><para>Richard Russon <email>rich@flatcap.org</email></para></listitem>
    </itemizedlist>
  </sect2>
</sect1>

<sect1 id="nested-if">
  <title>Nested If Patch</title>
  <subtitle>Allow complex nested conditions in format strings</subtitle>

  <sect2 id="nested-if-patch">
    <title>Patch</title>

    <para>
      To check if Mutt supports <quote>Nested If</quote>, look for
      <quote>patch-nested-if</quote> in the mutt version.
      See: <xref linkend="mutt-patches"/>.
    </para>

    <itemizedlist>
      <title>Dependencies:</title>
      <listitem><para>mutt-1.6.2</para></listitem>
    </itemizedlist>

    <para>This patch is part of the <ulink url="http://www.neomutt.org/">NeoMutt Project</ulink>.</para>
  </sect2>

  <sect2 id="nested-if-intro">
    <title>Introduction</title>

    <para>
      Mutt's format strings can contain embedded if-then-else conditions.
      They are of the form:
    </para>

<screen>
%?VAR?TRUE&amp;FALSE?
</screen>

    <para>
      If the variable <quote>VAR</quote> has a value greater than zero,
      print the <quote>TRUE</quote> string, otherwise print the
      <quote>FALSE</quote> string.
    </para>

    <para>
      e.g.  <literal>%?S?Size: %S&amp;Empty?</literal>
    </para>

    <para>Which can be read as:</para>

    <literallayout>
if (%S &gt; 0) {
    print &quot;Size: %S&quot;
} else {
    print &quot;Empty&quot;
}
    </literallayout>

    <para>
      These conditions are useful, but in Mutt they cannot be nested
      within one another.  This patch uses the notation
      <literal>%&lt;VAR?TRUE&amp;FALSE&gt;</literal> and allows them to be nested.
    </para>

    <para>
      The <literal>%&lt;...&gt;</literal> notation was used to format the
      current local time.  but that's not really very useful since mutt
      has no means of refreshing the screen periodically.
    </para>

    <para>
      A simple nested condition might be:
      (Some whitespace has been introduced for clarity)
    </para>

<screen>
%&lt;x? %&lt;y? XY &amp; X &gt; &amp; %&lt;y? Y &amp; NONE &gt; &gt;  Conditions
     %&lt;y? XY &amp; X &gt;                      x&gt;0
          XY                            x&gt;0,y&gt;0
               X                        x&gt;0,y=0
</screen>

<screen>
%&lt;x? %&lt;y? XY &amp; X &gt; &amp; %&lt;y? Y &amp; NONE &gt; &gt;  Conditions
                      %&lt;y? Y &amp; NONE &gt;    x=0
                          Y             x=0,y&gt;0
                              NONE      x=0,y=0
</screen>

    <para>Equivalent to:</para>

    <literallayout>
if (x &gt; 0) {
    if (y &gt; 0) {
        print 'XY'
    } else {
        print 'X'
    }
} else {
    if (y &gt; 0) {
        print 'Y'
    } else {
        print 'NONE'
    }
}
    </literallayout>

    <para>Examples:</para>

<screen>
set index_format='%4C %Z %{%b %d} %-25.25n %s%&gt; %&lt;M?%M Msgs &amp;%&lt;l?%l Lines&amp;%c Bytes&gt;&gt;'
</screen>

    <literallayout>
if a thread is folded
    display the number of messages (%M)
else if we know how many lines in the message
    display lines in message (%l)
else
    display the size of the message in bytes (%c)
    </literallayout>

<screen>
set index_format='%4C %Z %{%b %d} %-25.25n %&lt;M?[%M] %s&amp;%s%* %&lt;l?%l&amp;%c&gt;&gt;'
</screen>

    <literallayout>
if a thread is folded
    display the number of messages (%M)
    display the subject (%s)
else if we know how many lines in the message
    display lines in message (%l)
else
    display the size of the message in bytes (%c)
    </literallayout>

  </sect2>

  <sect2 id="nested-if-variables">
    <title>Variables</title>
    <para>
      The <quote>nested-if</quote> patch doesn't have any config of its own.
      It modifies the behavior of the format strings.
    </para>
  </sect2>

<!--
  <sect2 id="nested-if-functions">
    <title>Functions</title>
    <para>None</para>
  </sect2>

  <sect2 id="nested-if-commands">
    <title>Commands</title>
    <para>None</para>
  </sect2>

  <sect2 id="nested-if-colors">
    <title>Colors</title>
    <para>None</para>
  </sect2>

  <sect2 id="nested-if-sort">
    <title>Sort</title>
    <para>None</para>
  </sect2>
-->

  <sect2 id="nested-if-muttrc">
    <title>Muttrc</title>
<screen>
<emphasis role="comment"># Example Mutt config file for the 'nested-if' feature.
 
# This patch uses the format: '%&lt;VAR?TRUE&amp;FALSE&gt;' for conditional
# format strings that can be nested.
 
# Example 1
# if a thread is folded
#       display the number of messages (%M)
# else if we know how many lines in the message
#       display lines in message (%l)
# else display the size of the message in bytes (%c)</emphasis>
set index_format='%4C %Z %{%b %d} %-25.25n %s%&gt; %&lt;M?%M Msgs &amp;%&lt;l?%l Lines&amp;%c Bytes&gt;&gt;'
 
<emphasis role="comment"># Example 2
# if a thread is folded
#       display the number of messages (%M)
#       display the subject (%s)
# else if we know how many lines in the message
#       display lines in message (%l)
# else
#       display the size of the message in bytes (%c)</emphasis>
set index_format='%4C %Z %{%b %d} %-25.25n %&lt;M?[%M] %s&amp;%s%* %&lt;l?%l&amp;%c&gt;&gt;'
 
<emphasis role="comment"># vim: syntax=muttrc</emphasis>
</screen>
  </sect2>

  <sect2 id="nested-if-see-also">
    <title>See Also</title>

    <itemizedlist>
      <listitem><para><ulink url="http://www.neomutt.org/">NeoMutt Project</ulink></para></listitem>
      <listitem><para><link linkend="cond-date">cond-date patch</link></para></listitem>
      <listitem><para><link linkend="index-format">$index_format</link></para></listitem>
      <listitem><para><link linkend="status-format">$status_format</link></para></listitem>
    </itemizedlist>
  </sect2>

  <sect2 id="nested-if-known-bugs">
    <title>Known Bugs</title>
    <para>
      Patch overwrites $&lt;fmt&gt; handler in <literal>$index_format</literal>
    </para>
  </sect2>

  <sect2 id="nested-if-credits">
    <title>Credits</title>
    <itemizedlist>
    <listitem><para>David Champion <email>dgc@uchicago.edu</email></para></listitem>
    <listitem><para>Richard Russon <email>rich@flatcap.org</email></para></listitem>
    </itemizedlist>
  </sect2>
</sect1>

<sect1 id="new-mail-hook">
  <title>new-mail Patch</title>
  <subtitle>Execute a command upon the receipt of new mail.</subtitle>

  <sect2 id="new-mail-patch">
    <title>Patch</title>

    <para>
      To check if Mutt supports <quote>new-mail</quote>, look for
      <quote>patch-new-mail</quote> in the mutt version.
      See: <xref linkend="mutt-patches"/>.
    </para>

    <itemizedlist>
      <title>Dependencies:</title>
      <listitem><para>mutt-1.6.2</para></listitem>
    </itemizedlist>

    <para>This patch is part of the <ulink url="http://www.neomutt.org/">NeoMutt Project</ulink>.</para>
  </sect2>

  <sect2 id="new-mail-intro">
    <title>Introduction</title>

    <para>
      This patch enables the new_mail_command setting, which can be used to
      execute a custom script (e.g., a notification handler) upon receiving a
      new mail.
    </para>

    <para>
      The command string can contain expandos, such as <literal>%f</literal>
      for the folder name.  For a complete list, see:
      <link linkend="status-format">$status_format</link>.
    </para>

    <para>
      For example in Linux you can use (most distributions already provide notify-send):
    </para>

<screen>
set new_mail_command="notify-send --icon='/home/santiago/Pictures/mutt.png' 'New Email in %f' '%n new messages, %u unread.' &amp;"
</screen>

    <para>
      And in OS X you will need to install a command line interface for
      Notification Center, for example
      <ulink url="https://github.com/julienXX/terminal-notifier">terminal-notifier</ulink>:
    </para>

<screen>
set new_mail_command="terminal-notifier -title '%v' -subtitle 'New Mail in %f' -message '%n new messages, %u unread.' -activate 'com.apple.Terminal'"
</screen>

  </sect2>

  <sect2 id="new-mail-variables">
    <title>Variables</title>

    <table id="table-new-mail-variables">
      <title>New Mail Command Variables</title>
      <tgroup cols="3">
        <thead>
          <row>
            <entry>Name</entry>
            <entry>Type</entry>
            <entry>Default</entry>
          </row>
        </thead>
        <tbody>
          <row>
            <entry><literal>new_mail_command</literal></entry>
            <entry>string</entry>
            <entry>(empty)</entry>
          </row>
        </tbody>
      </tgroup>
    </table>
  </sect2>

  <sect2 id="new-mail-muttrc">
    <title>Muttrc</title>
<screen>
<emphasis role="comment"># Example Mutt config file for the 'new-mail-command' patch.
 
# --------------------------------------------------------------------------
# VARIABLES - shown with their default values
# --------------------------------------------------------------------------
 
# Set the command you want mutt to execute upon the receipt of a new email</emphasis>
set new_mail_command = ""
 
<emphasis role="comment"># Linux example:
# set new_command="notify-send --icon='/home/santiago/Pictures/mutt.png' 'New Email in %f' '%n new messages, %u unread.' &amp;"
 
# OS X example:
# set new_mail_command="terminal-notifier -title '%v' -subtitle 'New Mail in %f' -message '%n new messages, %u unread.' -activate 'com.apple.Terminal'"

# --------------------------------------------------------------------------

# vim: syntax=muttrc</emphasis>
</screen>
  </sect2>

  <sect2 id="new-mail-see-also">
    <title>See Also</title>

    <itemizedlist>
      <listitem><para><ulink url="http://www.neomutt.org/">NeoMutt Project</ulink></para></listitem>
      <listitem><para><link linkend="folder-hook">folder-hook</link></para></listitem>
    </itemizedlist>
  </sect2>

  <sect2 id="new-mail-known-bugs">
    <title>Known Bugs</title>
    <itemizedlist>
      <listitem>
        <para>
          Notifies about spurious <emphasis role="bold">new email</emphasis>
          when an email is saved, see
          <ulink url="https://github.com/neomutt/neomutt/issues/20">Issue #20</ulink>
        </para>
    </listitem>
    <listitem>
      <para>
        Will not notify about new e-mail if the pager is open, see
        <ulink url="https://github.com/neomutt/neomutt/issues/19">Issue #19</ulink>
      </para>
    </listitem>
    </itemizedlist>
  </sect2>

  <sect2 id="new-mail-credits">
    <title>Credits</title>
    <itemizedlist>
    <listitem><para>Yoshiki Vazquez-Baeza <email>yoshiki@ucsd.edu</email></para></listitem>
    <listitem><para>Santiago Torres-Arias <email>santiago@nyu.edu</email></para></listitem>
    <listitem><para>Richard Russon <email>rich@flatcap.org</email></para></listitem>
    </itemizedlist>
  </sect2>
</sect1>

<sect1 id="nntp">
  <title>NNTP Patch</title>
  <subtitle>Talk to a Usenet news server</subtitle>

  <sect2 id="nntp-patch">
    <title>Patch</title>

    <para>
      To check if Mutt supports <quote>NNTP</quote>, look for
      <quote>+USE_NNTP</quote> in the mutt version.
      See: <xref linkend="compile-time-features"/>.
    </para>

    <itemizedlist>
      <title>Dependencies:</title>
      <listitem><para>mutt-1.6.2</para></listitem>
    </itemizedlist>

    <para>This patch is part of the <ulink url="http://www.neomutt.org/">NeoMutt Project</ulink>.</para>
  </sect2>

  <sect2 id="nntp-intro">
    <title>Introduction</title>

    <para>Reading news via NNTP</para>
    <para>
    If compiled with <emphasis>--enable-nntp</emphasis> option, Mutt can
    read news from news server via NNTP.  You can open a newsgroup with
    function ``change-newsgroup'' (default: ``i'').  Default news server
    can be obtained from <literal>$NNTPSERVER</literal> environment
    variable or from <literal>/etc/nntpserver</literal> file.  Like other
    news readers, info about subscribed newsgroups is saved in file by
    <link linkend="newsrc">$newsrc</link> variable.  The variable <link
    linkend="news-cache-dir">$news_cache_dir</link> can be used to point
    to a directory.  Mutt will create a hierarchy of subdirectories named
    like the account and newsgroup the cache is for.  Also the hierarchy
    is used to store header cache if Mutt was compiled with <link
    linkend="header-caching">header cache</link> support.
    </para>
  </sect2>

  <sect2 id="nntp-variables">
    <title>Variables</title>

    <table id="table-nntp-variables">
      <title>NNTP Variables</title>
      <tgroup cols="3">
        <thead>
          <row>
            <entry>Name</entry>
            <entry>Type</entry>
            <entry>Default</entry>
          </row>
        </thead>
        <tbody>
          <row>
            <entry><literal>ask_follow_up</literal></entry>
            <entry>boolean</entry>
            <entry><literal>no</literal></entry>
          </row>
          <row>
            <entry><literal>ask_x_comment_to</literal></entry>
            <entry>boolean</entry>
            <entry><literal>no</literal></entry>
          </row>
          <row>
            <entry><literal>catchup_newsgroup</literal></entry>
            <entry>quad</entry>
            <entry><literal>ask-yes</literal></entry>
          </row>
          <row>
            <entry><literal>followup_to_poster</literal></entry>
            <entry>quad</entry>
            <entry><literal>ask-yes</literal></entry>
          </row>
          <row>
            <entry><literal>group_index_format</literal></entry>
            <entry>string</entry>
            <entry><literal>%4C %M%N %5s  %-45.45f %d</literal></entry>
          </row>
          <row>
            <entry><literal>inews</literal></entry>
            <entry>string</entry>
            <entry>(empty)</entry>
          </row>
          <row>
            <entry><literal>mime_subject</literal></entry>
            <entry>boolean</entry>
            <entry><literal>yes</literal></entry>
          </row>
          <row>
            <entry><literal>newsgroups_charset</literal></entry>
            <entry>string</entry>
            <entry><literal>utf-8</literal></entry>
          </row>
          <row>
            <entry><literal>newsrc</literal></entry>
            <entry>string</entry>
            <entry><literal>~/.newsrc</literal></entry>
          </row>
          <row>
            <entry><literal>news_cache_dir</literal></entry>
            <entry>string</entry>
            <entry><literal>~/.mutt</literal></entry>
          </row>
          <row>
            <entry><literal>news_server</literal></entry>
            <entry>string</entry>
            <entry>(empty)</entry>
          </row>
          <row>
            <entry><literal>nntp_authenticators</literal></entry>
            <entry>string</entry>
            <entry>(empty)</entry>
          </row>
          <row>
            <entry><literal>nntp_context</literal></entry>
            <entry>number</entry>
            <entry><literal>1000</literal></entry>
          </row>
          <row>
            <entry><literal>nntp_listgroup</literal></entry>
            <entry>boolean</entry>
            <entry><literal>yes</literal></entry>
          </row>
          <row>
            <entry><literal>nntp_load_description</literal></entry>
            <entry>boolean</entry>
            <entry><literal>yes</literal></entry>
          </row>
          <row>
            <entry><literal>nntp_pass</literal></entry>
            <entry>string</entry>
            <entry>(empty)</entry>
          </row>
          <row>
            <entry><literal>nntp_poll</literal></entry>
            <entry>number</entry>
            <entry><literal>60</literal></entry>
          </row>
          <row>
            <entry><literal>nntp_user</literal></entry>
            <entry>string</entry>
            <entry>(empty)</entry>
          </row>
          <row>
            <entry><literal>post_moderated</literal></entry>
            <entry>quad</entry>
            <entry><literal>ask-yes</literal></entry>
          </row>
          <row>
            <entry><literal>save_unsubscribed</literal></entry>
            <entry>boolean</entry>
            <entry><literal>no</literal></entry>
          </row>
          <row>
            <entry><literal>show_new_news</literal></entry>
            <entry>boolean</entry>
            <entry><literal>yes</literal></entry>
          </row>
          <row>
            <entry><literal>show_only_unread</literal></entry>
            <entry>boolean</entry>
            <entry><literal>no</literal></entry>
          </row>
          <row>
            <entry><literal>x_comment_to</literal></entry>
            <entry>boolean</entry>
            <entry><literal>no</literal></entry>
          </row>
        </tbody>
      </tgroup>
    </table>
  </sect2>

  <sect2 id="nntp-functions">
    <title>Functions</title>

    <table id="table-nntp-functions">
      <title>NNTP Functions</title>
      <tgroup cols="4">
        <thead>
          <row>
            <entry>Menus</entry>
            <entry>Default Key</entry>
            <entry>Function</entry>
            <entry>Description</entry>
          </row>
        </thead>
        <tbody>
          <row>
            <entry>browser,index</entry>
            <entry>y</entry>
            <entry><literal>&lt;catchup&gt;</literal></entry>
            <entry>mark all articles in newsgroup as read</entry>
          </row>
          <row>
            <entry>index,pager</entry>
            <entry>i</entry>
            <entry><literal>&lt;change-newsgroup&gt;</literal></entry>
            <entry>open a different newsgroup</entry>
          </row>
          <row>
            <entry>pager</entry>
            <entry>X</entry>
            <entry><literal>&lt;change-vfolder&gt;</literal></entry>
            <entry>open a different virtual folder</entry>
          </row>
          <row>
            <entry>compose</entry>
            <entry>o</entry>
            <entry><literal>&lt;edit-followup-to&gt;</literal></entry>
            <entry>edit the Followup-To field</entry>
          </row>
          <row>
            <entry>compose</entry>
            <entry>N</entry>
            <entry><literal>&lt;edit-newsgroups&gt;</literal></entry>
            <entry>edit the newsgroups list</entry>
          </row>
          <row>
            <entry>compose</entry>
            <entry>x</entry>
            <entry><literal>&lt;edit-x-comment-to&gt;</literal></entry>
            <entry>edit the X-Comment-To field</entry>
          </row>
          <row>
            <entry>pager</entry>
            <entry>+</entry>
            <entry><literal>&lt;entire-thread&gt;</literal></entry>
            <entry>read entire thread of the current message</entry>
          </row>
          <row>
            <entry>attachment,index,pager</entry>
            <entry>F</entry>
            <entry><literal>&lt;followup-message&gt;</literal></entry>
            <entry>followup to newsgroup</entry>
          </row>
          <row>
            <entry>pager</entry>
            <entry>`</entry>
            <entry><literal>&lt;modify-labels&gt;</literal></entry>
            <entry>modify (notmuch) tags</entry>
          </row>
          <row>
            <entry>index,pager</entry>
            <entry>P</entry>
            <entry><literal>&lt;post-message&gt;</literal></entry>
            <entry>post message to newsgroup</entry>
          </row>
          <row>
            <entry>browser</entry>
            <entry>g</entry>
            <entry><literal>&lt;reload-active&gt;</literal></entry>
            <entry>load list of all newsgroups from NNTP server</entry>
          </row>
          <row>
            <entry>browser</entry>
            <entry>s</entry>
            <entry><literal>&lt;subscribe&gt;</literal></entry>
            <entry>subscribe to current mbox (IMAP/NNTP only)</entry>
          </row>
          <row>
            <entry>browser</entry>
            <entry>S</entry>
            <entry><literal>&lt;subscribe-pattern&gt;</literal></entry>
            <entry>subscribe to newsgroups matching a pattern</entry>
          </row>
          <row>
            <entry>browser</entry>
            <entry>Y</entry>
            <entry><literal>&lt;uncatchup&gt;</literal></entry>
            <entry>mark all articles in newsgroup as unread</entry>
          </row>
          <row>
            <entry>browser</entry>
            <entry>u</entry>
            <entry><literal>&lt;unsubscribe&gt;</literal></entry>
            <entry>unsubscribe from current mbox (IMAP/NNTP only)</entry>
          </row>
          <row>
            <entry>browser</entry>
            <entry>U</entry>
            <entry><literal>&lt;unsubscribe-pattern&gt;</literal></entry>
            <entry>unsubscribe from newsgroups matching a pattern</entry>
          </row>
          <row>
            <entry>index,pager</entry>
            <entry>Alt-i</entry>
            <entry><literal>&lt;change-newsgroup-readonly&gt;</literal></entry>
            <entry>open a different newsgroup in read only mode</entry>
          </row>
          <row>
            <entry>attachment,index,pager</entry>
            <entry>Alt-F</entry>
            <entry><literal>&lt;forward-to-group&gt;</literal></entry>
            <entry>forward to newsgroup</entry>
          </row>
          <row>
            <entry>index</entry>
            <entry>(none)</entry>
            <entry><literal>&lt;get-children&gt;</literal></entry>
            <entry>get all children of the current message</entry>
          </row>
          <row>
            <entry>index</entry>
            <entry>Alt-G</entry>
            <entry><literal>&lt;get-parent&gt;</literal></entry>
            <entry>get parent of the current message</entry>
          </row>
          <row>
            <entry>index,pager</entry>
            <entry>(none)</entry>
            <entry><literal>&lt;imap-fetch-mail&gt;</literal></entry>
            <entry>force retrieval of mail from IMAP server</entry>
          </row>
          <row>
            <entry>index,pager</entry>
            <entry>(none)</entry>
            <entry><literal>&lt;imap-logout-all&gt;</literal></entry>
            <entry>logout from all IMAP servers</entry>
          </row>
          <row>
            <entry>pager</entry>
            <entry>(none)</entry>
            <entry><literal>&lt;modify-labels-then-hide&gt;</literal></entry>
            <entry>modify labeld and then hide message</entry>
          </row>
          <row>
            <entry>index</entry>
            <entry>(none)</entry>
            <entry><literal>&lt;reconstruct-thread&gt;</literal></entry>
            <entry>reconstruct thread containing current message</entry>
          </row>
          <row>
            <entry>pager</entry>
            <entry>Alt-X</entry>
            <entry><literal>&lt;vfolder-from-query&gt;</literal></entry>
            <entry>generate virtual folder from query</entry>
          </row>
          <row>
            <entry>index</entry>
            <entry>Ctrl-G</entry>
            <entry><literal>&lt;get-message&gt;</literal></entry>
            <entry>get message with Message-Id</entry>
          </row>
        </tbody>
      </tgroup>
    </table>
  </sect2>

<!--
  <sect2 id="nntp-commands">
    <title>Commands</title>
  </sect2>

  <sect2 id="nntp-colors">
    <title>Colors</title>
  </sect2>

  <sect2 id="nntp-sort">
    <title>Sort</title>
  </sect2>
-->

  <sect2 id="nntp-muttrc">
    <title>Muttrc</title>

<screen>
<emphasis role="comment"># This is a complete list of nntp configuration.

# --------------------------------------------------------------------------
# VARIABLES - shown with their default values
# --------------------------------------------------------------------------</emphasis>

set ask_follow_up = no
set ask_x_comment_to = no
set catchup_newsgroup = ask-yes
set followup_to_poster = ask-yes
set group_index_format = '%4C %M%N %5s  %-45.45f %d'
set inews = ''
set mime_subject = yes
set newsgroups_charset = utf-8
set newsrc = '~/.newsrc'
set news_cache_dir = '~/.mutt'
set news_server = ''
set nntp_authenticators = ''
set nntp_context = 1000
set nntp_listgroup = yes
set nntp_load_description = yes
set nntp_pass = ''
set nntp_poll = 60
set nntp_user = ''
set post_moderated = ask-yes
set save_unsubscribed = no
set show_new_news = yes
set show_only_unread = no
set x_comment_to = no

<emphasis role="comment"># --------------------------------------------------------------------------
# FUNCTIONS - shown with an example mapping
# --------------------------------------------------------------------------

# mark all articles in newsgroup as read</emphasis>
bind browser,index y catchup 

<emphasis role="comment"># open a different newsgroup</emphasis>
bind index,pager i change-newsgroup 

<emphasis role="comment"># open a different virtual folder</emphasis>
bind pager X change-vfolder 

<emphasis role="comment"># edit the Followup-To field</emphasis>
bind compose o edit-followup-to 

<emphasis role="comment"># edit the newsgroups list</emphasis>
bind compose N edit-newsgroups 

<emphasis role="comment"># edit the X-Comment-To field</emphasis>
bind compose x edit-x-comment-to 

<emphasis role="comment"># read entire thread of the current message</emphasis>
bind pager + entire-thread 

<emphasis role="comment"># followup to newsgroup</emphasis>
bind attachment,index,pager F followup-message 

<emphasis role="comment"># modify (notmuch) tags</emphasis>
bind pager ` modify-labels 

<emphasis role="comment"># post message to newsgroup</emphasis>
bind index,pager P post-message 

<emphasis role="comment"># load list of all newsgroups from NNTP server</emphasis>
bind browser g reload-active 

<emphasis role="comment"># subscribe to current mbox (IMAP/NNTP only)</emphasis>
bind browser s subscribe 

<emphasis role="comment"># subscribe to newsgroups matching a pattern</emphasis>
bind browser S subscribe-pattern 

<emphasis role="comment"># mark all articles in newsgroup as unread</emphasis>
bind browser Y uncatchup 

<emphasis role="comment"># unsubscribe from current mbox (IMAP/NNTP only)</emphasis>
bind browser u unsubscribe 

<emphasis role="comment"># unsubscribe from newsgroups matching a pattern</emphasis>
bind browser U unsubscribe-pattern 

<emphasis role="comment"># open a different newsgroup in read only mode</emphasis>
bind index,pager \ei change-newsgroup-readonly 

<emphasis role="comment"># forward to newsgroup</emphasis>
bind attachment,index,pager \eF forward-to-group 

<emphasis role="comment"># get all children of the current message</emphasis>
# bind index ??? get-children 

<emphasis role="comment"># get parent of the current message</emphasis>
bind index \eG get-parent 

<emphasis role="comment"># force retrieval of mail from IMAP server
# bind index,pager ??? imap-fetch-mail 

# logout from all IMAP servers
# bind index,pager ??? imap-logout-all 

# modify labeld and then hide message
# bind pager ??? modify-labels-then-hide 

# reconstruct thread containing current message
# bind index ??? reconstruct-thread 

# generate virtual folder from query</emphasis>
bind pager \eX vfolder-from-query 

<emphasis role="comment"># get message with Message-Id</emphasis>
bind index \CG get-message 

<emphasis role="comment"># --------------------------------------------------------------------------

# vim: syntax=muttrc</emphasis>
</screen>
  </sect2>

  <sect2 id="nntp-see-also">
    <title>See Also</title>

    <itemizedlist>
      <listitem><para><ulink url="http://www.neomutt.org/">NeoMutt Project</ulink></para></listitem>
      <listitem><para><link linkend="compile-time-features">Compile-Time Features</link></para></listitem>
    </itemizedlist>
  </sect2>

  <sect2 id="nntp-known-bugs">
    <title>Known Bugs</title>
    <para>
      None
    </para>
  </sect2>

  <sect2 id="nntp-credits">
    <title>Credits</title>
    <itemizedlist>
    <listitem><para>Vsevolod Volkov <email>vvv@mutt.org.ua</email></para></listitem>
    <listitem><para>Felix von Leitner <email>leitner@fefe.de</email></para></listitem>
    <listitem><para>Richard Russon <email>rich@flatcap.org</email></para></listitem>
    </itemizedlist>
  </sect2>
</sect1>

<sect1 id="notmuch">
  <title>Notmuch Patch</title>
  <subtitle>Email search engine</subtitle>

  <sect2 id="notmuch-patch">
    <title>Patch</title>

    <para>
      To check if Mutt supports <quote>Notmuch</quote>, look for
      <quote>+USE_NOTMUCH</quote> in the mutt version.
      See: <xref linkend="compile-time-features"/>.
    </para>

    <itemizedlist>
      <title>Dependencies:</title>
      <listitem><para>mutt-1.6.2</para></listitem>
      <listitem><para><link linkend="sidebar">sidebar patch</link></para></listitem>
      <listitem><para><link linkend="quasi-delete">quasi-delete patch</link></para></listitem>
      <listitem><para><link linkend="index-color">index-color patch</link></para></listitem>
      <listitem><para>Notmuch libraries</para></listitem>
    </itemizedlist>

    <para>This patch is part of the <ulink url="http://www.neomutt.org/">NeoMutt Project</ulink>.</para>
  </sect2>

<!--
  <sect2 id="notmuch-intro">
    <title>Introduction</title>
  </sect2>
-->

  <sect2 id="notmuch-variables">
    <title>Variables</title>

    <table id="table-notmuch-variables">
      <title>Notmuch Variables</title>
      <tgroup cols="3">
        <thead>
          <row>
            <entry>Name</entry>
            <entry>Type</entry>
            <entry>Default</entry>
          </row>
        </thead>
        <tbody>
          <row>
            <entry><literal>nm_db_limit</literal></entry>
            <entry>number</entry>
            <entry><literal>0</literal></entry>
          </row>
          <row>
            <entry><literal>nm_default_uri</literal></entry>
            <entry>string</entry>
            <entry>(empty)</entry>
          </row>
          <row>
            <entry><literal>nm_exclude_tags</literal></entry>
            <entry>string</entry>
            <entry>(empty)</entry>
          </row>
          <row>
            <entry><literal>nm_hidden_tags</literal></entry>
            <entry>string</entry>
            <entry><literal>unread,draft,flagged,passed,replied,attachment,signed,encrypted</literal></entry>
          </row>
          <row>
            <entry><literal>nm_open_timeout</literal></entry>
            <entry>number</entry>
            <entry><literal>5</literal></entry>
          </row>
          <row>
            <entry><literal>nm_query_type</literal></entry>
            <entry>string</entry>
            <entry><literal>messages</literal></entry>
          </row>
          <row>
            <entry><literal>nm_record</literal></entry>
            <entry>boolean</entry>
            <entry><literal>no</literal></entry>
          </row>
          <row>
            <entry><literal>nm_record_tags</literal></entry>
            <entry>string</entry>
            <entry>(empty)</entry>
          </row>
          <row>
            <entry><literal>nm_unread_tag</literal></entry>
            <entry>string</entry>
            <entry><literal>unread</literal></entry>
          </row>
          <row>
            <entry><literal>vfolder_format</literal></entry>
            <entry>string</entry>
            <entry><literal>%6n(%6N) %f</literal></entry>
          </row>
          <row>
            <entry><literal>virtual_spoolfile</literal></entry>
            <entry>boolean</entry>
            <entry><literal>no</literal></entry>
          </row>
        </tbody>
      </tgroup>
    </table>
  </sect2>

  <sect2 id="notmuch-functions">
    <title>Functions</title>

    <table id="table-notmuch-functions">
      <title>Notmuch Functions</title>
      <tgroup cols="4">
        <thead>
          <row>
            <entry>Menus</entry>
            <entry>Default Key</entry>
            <entry>Function</entry>
            <entry>Description</entry>
          </row>
        </thead>
        <tbody>
          <row>
            <entry>index,pager</entry>
            <entry>X</entry>
            <entry><literal>&lt;change-vfolder&gt;</literal></entry>
            <entry>open a different virtual folder</entry>
          </row>
          <row>
            <entry>index,pager</entry>
            <entry>+</entry>
            <entry><literal>&lt;entire-thread&gt;</literal></entry>
            <entry>read entire thread of the current message</entry>
          </row>
          <row>
            <entry>index,pager</entry>
            <entry>`</entry>
            <entry><literal>&lt;modify-labels&gt;</literal></entry>
            <entry>modify (notmuch) tags</entry>
          </row>
          <row>
            <entry>index,pager</entry>
            <entry>(none)</entry>
            <entry><literal>&lt;modify-labels-then-hide&gt;</literal></entry>
            <entry>modify labels and then hide message</entry>
          </row>
          <row>
            <entry>index,pager</entry>
            <entry>(none)</entry>
            <entry><literal>&lt;sidebar-toggle-virtual&gt;</literal></entry>
            <entry>toggle between mailboxes and virtual mailboxes</entry>
          </row>
          <row>
            <entry>index,pager</entry>
            <entry>Alt-X</entry>
            <entry><literal>&lt;vfolder-from-query&gt;</literal></entry>
            <entry>generate virtual folder from query</entry>
          </row>
        </tbody>
      </tgroup>
    </table>
  </sect2>

  <sect2 id="notmuch-commands">
    <title>Commands</title>
    <cmdsynopsis>

      <command>virtual-mailboxes</command>
      <arg choice="plain">
        <replaceable class="parameter">description</replaceable>
        <arg choice="plain">
          <replaceable class="parameter">notmuch-URI</replaceable>
        </arg>
      </arg>
      <group choice="req" rep="repeat">
        <arg choice="plain">
          <replaceable class="parameter">description</replaceable>
          <arg choice="plain">
            <replaceable class="parameter">notmuch-URI</replaceable>
          </arg>
        </arg>
      </group>

      <command>tag-transforms</command>
      <arg choice="plain">
        <replaceable class="parameter">tag</replaceable>
        <arg choice="plain">
          <replaceable class="parameter">transformed-string</replaceable>
        </arg>
      </arg>
      <group choice="req" rep="repeat">
        <arg choice="plain">
          <replaceable class="parameter">tag</replaceable>
          <arg choice="plain">
            <replaceable class="parameter">transformed-string</replaceable>
          </arg>
        </arg>
      </group>

      <command>tag-formats</command>
      <arg choice="plain">
        <replaceable class="parameter">tag</replaceable>
        <arg choice="plain">
          <replaceable class="parameter">format-string</replaceable>
        </arg>
      </arg>
      <group choice="req" rep="repeat">
        <arg choice="plain">
          <replaceable class="parameter">tag</replaceable>
          <arg choice="plain">
            <replaceable class="parameter">format-string</replaceable>
          </arg>
        </arg>
      </group>

    </cmdsynopsis>
  </sect2>

  <sect2 id="notmuch-colors">
    <title>Colors</title>

    <para>Adds these to index-color patch:</para>

    <table id="table-notmuch-colors">
      <title>Index Colors</title>
      <tgroup cols="3">
        <thead>
          <row>
            <entry>Object</entry>
            <entry>Pattern</entry>
            <entry>Highlights</entry>
          </row>
        </thead>
        <tbody>
          <row>
            <entry><literal>index_tag</literal></entry>
            <entry>yes</entry>
            <entry>an individual message tag, %G, uses tag name</entry>
          </row>
          <row>
            <entry><literal>index_tags</literal></entry>
            <entry>no</entry>
            <entry>the transformed message tags, %g</entry>
          </row>
        </tbody>
      </tgroup>
    </table>
  </sect2>

<!--
  <sect2 id="notmuch-sort">
    <title>Sort</title>
  </sect2>
-->

  <sect2 id="notmuch-muttrc">
    <title>Muttrc</title>

<screen>
<emphasis role="comment"># This is a complete list of notmuch-related configuration.
 
# --------------------------------------------------------------------------
# VARIABLES - shown with their default values
# --------------------------------------------------------------------------
 
# This variable specifies notmuch query limit.</emphasis>
set nm_db_limit = 0
 
<emphasis role="comment"># This variable specifies the default Notmuch database in format:
# notmuch://&lt;absolute path&gt;</emphasis>
set nm_default_uri = ""
 
<emphasis role="comment"># The messages tagged with these tags are excluded and not loaded
# from notmuch DB to mutt unless specified explicitly.</emphasis>
set nm_exclude_tags = ""
 
<emphasis role="comment"># This variable specifies private notmuch tags which should not be printed
# on screen (index, pager).</emphasis>
set nm_hidden_tags = "unread,draft,flagged,passed,replied,attachment,signed,encrypted"
 
<emphasis role="comment"># This option specifies timeout for Notmuch database. Default is 5 seconds.</emphasis>
set nm_open_timeout = 5
 
<emphasis role="comment"># This variable specifies notmuch query type, supported types: 'threads' and</emphasis>
# 'messages'.
set nm_query_type = messages
 
<emphasis role="comment"># Add messages stored to the mutt record (see $record in the mutt docs)
# also to notmuch DB.</emphasis>
set nm_record = no
 
<emphasis role="comment"># Tags that should be removed or added to the to the messages stored in the mutt record.</emphasis>
set nm_record_tags = ""
 
<emphasis role="comment"># This variable specifies notmuch tag which is used for unread messages.</emphasis>
set nm_unread_tag = unread
 
<emphasis role="comment"># This variable allows you to customize the file browser display for virtual
# folders to your personal taste.</emphasis>
set vfolder_format = "%6n(%6N) %f"
 
<emphasis role="comment"># When set, mutt will use the first virtual mailbox (see virtual-mailboxes)
# as a spoolfile.</emphasis>
set virtual_spoolfile = no
 
<emphasis role="comment"># --------------------------------------------------------------------------
# FUNCTIONS - shown with an example mapping
# --------------------------------------------------------------------------
 
# open a different virtual folder</emphasis>
bind index,pager X change-vfolder 
 
<emphasis role="comment"># read entire thread of the current message</emphasis>
bind index,pager + entire-thread 
 
<emphasis role="comment"># modify (notmuch) tags</emphasis>
bind index,pager ` modify-labels 
 
<emphasis role="comment"># generate virtual folder from query</emphasis>
bind index,pager \eX vfolder-from-query 
 
<emphasis role="comment"># modify labels and then hide message
# bind index,pager ??? modify-labels-then-hide 
 
# toggle between mailboxes and virtual mailboxes
# bind index,pager ??? sidebar-toggle-virtual 
 
# --------------------------------------------------------------------------
# COMMANDS - shown with an example
# --------------------------------------------------------------------------
 
# virtual-mailboxes description notmuch-URI { description notmuch-URI ...}
# virtual-mailboxes "Climbing" "notmuch://?query=climbing"
 
# Replace some tags with icons
# tag-transforms tag transformed-string { tag transformed-string ...}
# tag-transforms "inbox"   "i"   \
#                "unread"  "u"   \
#                "replied" "↻ "  \
#                "sent"    "➥ "  \
#                "todo"    "T"   \
#                "deleted" "DEL" \
#                "invites" "CAL"
 
# See README.notmuch for an explanation
# tag-formats tag format-string { tag format-string ...}
# tag-formats "inbox"   "GI" \
#              "unread"  "GU" \
#              "replied" "GR" \
#              "sent"    "GS" \
#              "todo"    "Gt" \
#              "deleted" "GD" \
#              "invites" "Gi"
 
# set index_format='4C %S %[%y.%m.%d] %-18.18n %?GU?%GU&amp; ? %?GR?%GR&amp; ? %?GI?%GI&amp; ? %s'
 
# --------------------------------------------------------------------------
# COLORS - some unpleasant examples are given
# --------------------------------------------------------------------------
 
# These symbols are added to the index-color patch:
 
# an individual message tag, %G, uses tag name
# this symbol uses a pattern</emphasis>
color index_tag red white "inbox"
 
<emphasis role="comment"># the transformed message tags, %g
# this symbol does not use a pattern</emphasis>
color index_tags green default
 
<emphasis role="comment"># --------------------------------------------------------------------------
 
# vim: syntax=muttrc</emphasis>
</screen>
  </sect2>

  <sect2 id="notmuch-see-also">
    <title>See Also</title>

    <itemizedlist>
      <listitem><para><ulink url="http://www.neomutt.org/">NeoMutt Project</ulink></para></listitem>
      <listitem><para><link linkend="compile-time-features">Compile-Time Features</link></para></listitem>
    </itemizedlist>
  </sect2>

  <sect2 id="notmuch-known-bugs">
    <title>Known Bugs</title>
    <para>None</para>
  </sect2>

  <sect2 id="notmuch-credits">
    <title>Credits</title>
    <itemizedlist>
    <listitem><para>Karel Zak <email>kzak@redhat.com</email></para></listitem>
    <listitem><para>Chris Mason <email>clm@fb.com</email></para></listitem>
    <listitem><para>Christoph Rissner <email>cri@visotech.at</email></para></listitem>
    <listitem><para>David Riebenbauer <email>davrieb@liegesta.at</email></para></listitem>
    <listitem><para>David Sterba <email>dsterba@suse.cz</email></para></listitem>
    <listitem><para>David Wilson <email>dw@botanicus.net</email></para></listitem>
    <listitem><para>Don Zickus <email>dzickus@redhat.com</email></para></listitem>
    <listitem><para>Eric Davis <email>edavis@insanum.com</email></para></listitem>
    <listitem><para>Jan Synacek <email>jsynacek@redhat.com</email></para></listitem>
    <listitem><para>Jeremiah C. Foster <email>jeremiah@jeremiahfoster.com</email></para></listitem>
    <listitem><para>Josh Poimboeuf <email>jpoimboe@redhat.com</email></para></listitem>
    <listitem><para>Kirill A. Shutemov <email>kirill@shutemov.name</email></para></listitem>
    <listitem><para>Luke Macken <email>lmacken@redhat.com</email></para></listitem>
    <listitem><para>Mantas Mikulėnas <email>grawity@gmail.com</email></para></listitem>
    <listitem><para>Patrick Brisbin <email>pbrisbin@gmail.com</email></para></listitem>
    <listitem><para>Philippe Le Brouster <email>plb@nebkha.net</email></para></listitem>
    <listitem><para>Raghavendra D Prabhu <email>rprabhu@wnohang.net</email></para></listitem>
    <listitem><para>Sami Farin <email>hvtaifwkbgefbaei@gmail.com</email></para></listitem>
    <listitem><para>Stefan Assmann <email>sassmann@kpanic.de</email></para></listitem>
    <listitem><para>Stefan Kuhn <email>p_regius@gmx.ch</email></para></listitem>
    <listitem><para>Tim Stoakes <email>tim@stoakes.net</email></para></listitem>
    <listitem><para>Vladimir Marek <email>Vladimir.Marek@oracle.com</email></para></listitem>
    <listitem><para>Víctor Manuel Jáquez Leal <email>vjaquez@igalia.com</email></para></listitem>
    <listitem><para>Richard Russon <email>rich@flatcap.org</email></para></listitem>
    </itemizedlist>
  </sect2>
</sect1>

<sect1 id="progress">
  <title>Progress Bar Patch</title>
  <subtitle>Show a visual progress bar on slow operations</subtitle>

  <sect2 id="progress-patch">
    <title>Patch</title>

    <para>
      To check if Mutt supports <quote>Progress Bar</quote>, look for
      <quote>patch-progress</quote> in the mutt version.
      See: <xref linkend="mutt-patches"/>.
    </para>

    <itemizedlist>
      <title>Dependencies:</title>
      <listitem><para>mutt-1.6.2</para></listitem>
    </itemizedlist>

    <para>This patch is part of the <ulink url="http://www.neomutt.org/">NeoMutt Project</ulink>.</para>
  </sect2>

  <sect2 id="progress-intro">
    <title>Introduction</title>

        <para>
    The <quote>progress</quote> patch shows a visual progress bar on slow
    tasks, such as indexing a large folder over the net.
        </para>
  </sect2>

<!--
  <sect2 id="progress-variables">
    <title>Variables</title>
    <para>None</para>
  </sect2>

  <sect2 id="progress-functions">
    <title>Functions</title>
    <para>None</para>
  </sect2>

  <sect2 id="progress-commands">
    <title>Commands</title>
    <para>None</para>
  </sect2>
-->

  <sect2 id="progress-colors">
    <title>Colors</title>
    <table id="table-progress-colors">
      <title>Progress Colors</title>
      <tgroup cols="3">
        <thead>
          <row>
            <entry>Name</entry>
            <entry>Default Color</entry>
            <entry>Description</entry>
          </row>
        </thead>
        <tbody>
          <row>
            <entry><literal>progress</literal></entry>
            <entry>default</entry>
            <entry>Visual progress bar</entry>
          </row>
        </tbody>
      </tgroup>
    </table>
  </sect2>

<!--
  <sect2 id="progress-sort">
    <title>Sort</title>
    <para>None</para>
  </sect2>
-->

  <sect2 id="progress-muttrc">
    <title>Muttrc</title>
<screen>
<emphasis role="comment"># Example Mutt config file for the 'progress' patch.
 
# The 'progress' patch provides clear visual feedback for
# slow tasks, such as indexing a large folder over the net.
 
# Set the color of the progress bar
# White text on a red background</emphasis>
color progress white red
 
<emphasis role="comment"># vim: syntax=muttrc</emphasis>
</screen>
  </sect2>

  <sect2 id="progress-see-also">
    <title>See Also</title>

    <itemizedlist>
      <listitem><para><ulink url="http://www.neomutt.org/">NeoMutt Project</ulink></para></listitem>
      <listitem><para><link linkend="color">Color command</link></para></listitem>
    </itemizedlist>
  </sect2>

  <sect2 id="progress-known-bugs">
    <title>Known Bugs</title>
    <para>None</para>
  </sect2>

  <sect2 id="progress-credits">
    <title>Credits</title>
    <itemizedlist>
    <listitem><para>Rocco Rutte <email>pdmef@gmx.net</email></para></listitem>
    <listitem><para>Vincent Lefevre <email>vincent@vinc17.org</email></para></listitem>
    <listitem><para>Stefan Kuhn <email>wuodan@hispeed.ch</email></para></listitem>
    <listitem><para>Karel Zak <email>kzak@redhat.com</email></para></listitem>
    <listitem><para>Richard Russon <email>rich@flatcap.org</email></para></listitem>
    </itemizedlist>
  </sect2>
</sect1>

<sect1 id="quasi-delete">
  <title>Quasi-Delete Patch</title>
  <subtitle>Mark emails that should be hidden, but not deleted</subtitle>

  <sect2 id="quasi-delete-patch">
    <title>Patch</title>

    <para>
      To check if Mutt supports <quote>Quasi-Delete</quote>, look for
      <quote>patch-quasi-delete</quote> in the mutt version.
      See: <xref linkend="mutt-patches"/>.
    </para>

    <itemizedlist>
      <title>Dependencies:</title>
      <listitem><para>mutt-1.6.2</para></listitem>
    </itemizedlist>

    <para>This patch is part of the <ulink url="http://www.neomutt.org/">NeoMutt Project</ulink>.</para>
  </sect2>

  <sect2 id="quasi-delete-intro">
    <title>Introduction</title>

        <para>
    The <quote>quasi-delete</quote> function marks an email that should be
    hidden from the index, but NOT deleted.
        </para>

        <para>
    On its own, this patch isn't very useful.  It forms a useful part of
    the notmuch plugin.
        </para>
  </sect2>

<!--
  <sect2 id="quasi-delete-variables">
    <title>Variables</title>
    <para>None</para>
  </sect2>
-->

  <sect2 id="quasi-delete-functions">
    <title>Functions</title>
    <table id="table-quasi-delete-functions">
      <title>Quasi-Delete Functions</title>
      <tgroup cols="4">
        <thead>
          <row>
            <entry>Menus</entry>
            <entry>Default Key</entry>
            <entry>Function</entry>
            <entry>Description</entry>
          </row>
        </thead>
        <tbody>
          <row>
            <entry>index,pager</entry>
            <entry>(none)</entry>
            <entry><literal>&lt;quasi-delete&gt;</literal></entry>
            <entry>delete from mutt, don't touch on disk</entry>
          </row>
        </tbody>
      </tgroup>
    </table>
  </sect2>

<!--
  <sect2 id="quasi-delete-commands">
    <title>Commands</title>
    <para>None</para>
  </sect2>

  <sect2 id="quasi-delete-colors">
    <title>Colors</title>
    <para>None</para>
  </sect2>

  <sect2 id="quasi-delete-sort">
    <title>Sort</title>
    <para>None</para>
  </sect2>
-->

  <sect2 id="quasi-delete-muttrc">
    <title>Muttrc</title>
<screen>
<emphasis role="comment"># Example Mutt config file for the 'quasi-delete' feature.
 
# The 'quasi-delete' function marks an email that should be hidden
# from the index, but NOT deleted.</emphasis>
bind index,pager Q quasi-delete
 
<emphasis role="comment"># vim: syntax=muttrc</emphasis>
</screen>
  </sect2>

  <sect2 id="quasi-delete-see-also">
    <title>See Also</title>

    <itemizedlist>
      <listitem><para><ulink url="http://www.neomutt.org/">NeoMutt Project</ulink></para></listitem>
      <listitem><para><link linkend="notmuch">notmuch patch</link></para></listitem>
    </itemizedlist>
  </sect2>

  <sect2 id="quasi-delete-known-bugs">
    <title>Known Bugs</title>
    <para>None</para>
  </sect2>

  <sect2 id="quasi-delete-credits">
    <title>Credits</title>
    <itemizedlist>
    <listitem><para>Karel Zak <email>kzak@redhat.com</email></para></listitem>
    <listitem><para>Richard Russon <email>rich@flatcap.org</email></para></listitem>
    </itemizedlist>
  </sect2>
</sect1>

<sect1 id="sidebar">
  <title>Sidebar Patch</title>
  <subtitle>Overview of mailboxes</subtitle>

  <sect2 id="sidebar-patch">
    <title>Patch</title>

    <para>
      To check if Mutt supports <quote>Sidebar</quote>, look for
      <quote>+USE_SIDEBAR</quote> in the mutt version.
      See: <xref linkend="compile-time-features"/>.
    </para>

    <itemizedlist>
      <title>Dependencies:</title>
      <listitem><para>mutt-1.6.2</para></listitem>
    </itemizedlist>

    <para>This patch is part of the <ulink url="http://www.neomutt.org/">NeoMutt Project</ulink>.</para>
  </sect2>

  <sect2 id="sidebar-intro">
    <title>Introduction</title>

    <para>
      The Sidebar shows a list of all your mailboxes.  The list can be
      turned on and off, it can be themed and the list style can be
      configured.
    </para>

    <para>
      This part of the manual is a reference guide.
      If you want a simple introduction with examples see the
      <link linkend="intro-sidebar">Sidebar Howto</link>.
      If you just want to get started, you could use the sample
      <link linkend="sidebar-muttrc">Sidebar muttrc</link>.
    </para>
  </sect2>

  <sect2 id="sidebar-variables">
    <title>Variables</title>

    <table id="table-sidebar-variables">
      <title>Sidebar Variables</title>
      <tgroup cols="3">
        <thead>
          <row>
            <entry>Name</entry>
            <entry>Type</entry>
            <entry>Default</entry>
          </row>
        </thead>
        <tbody>
          <row>
            <entry><literal>sidebar_delim_chars</literal></entry>
            <entry>string</entry>
            <entry><literal>/.</literal></entry>
          </row>
          <row>
            <entry><literal>sidebar_divider_char</literal></entry>
            <entry>string</entry>
            <entry><literal>|</literal></entry>
          </row>
          <row>
            <entry><literal>sidebar_folder_indent</literal></entry>
            <entry>boolean</entry>
            <entry><literal>no</literal></entry>
          </row>
          <row>
            <entry><literal>sidebar_format</literal></entry>
            <entry>string</entry>
            <entry><literal>%B%*  %n</literal></entry>
          </row>
          <row>
            <entry><literal>sidebar_indent_string</literal></entry>
            <entry>string</entry>
            <entry><literal>&nbsp;&nbsp;</literal> (two spaces)</entry>
          </row>
          <row>
            <entry><literal>sidebar_new_mail_only</literal></entry>
            <entry>boolean</entry>
            <entry><literal>no</literal></entry>
          </row>
          <row>
            <entry><literal>sidebar_next_new_wrap</literal></entry>
            <entry>boolean</entry>
            <entry><literal>no</literal></entry>
          </row>
          <row>
            <entry><literal>sidebar_short_path</literal></entry>
            <entry>boolean</entry>
            <entry><literal>no</literal></entry>
          </row>
          <row>
            <entry><literal>sidebar_sort_method</literal></entry>
            <entry>enum</entry>
            <entry><literal>unsorted</literal></entry>
          </row>
          <row>
            <entry><literal>sidebar_visible</literal></entry>
            <entry>boolean</entry>
            <entry><literal>no</literal></entry>
          </row>
          <row>
            <entry><literal>sidebar_whitelist</literal></entry>
            <entry>list</entry>
            <entry>(empty)</entry>
          </row>
          <row>
            <entry><literal>sidebar_width</literal></entry>
            <entry>number</entry>
            <entry><literal>20</literal></entry>
          </row>
        </tbody>
      </tgroup>
    </table>
  <para>
    For more details, and examples, about the <literal>$sidebar_format</literal>,
    see the <link linkend="intro-sidebar-format">Sidebar Intro</link>.
  </para>

  </sect2>

  <sect2 id="sidebar-functions">
    <title>Functions</title>

    <para>
      Sidebar adds the following functions to Mutt.
      By default, none of them are bound to keys.
    </para>

    <table id="table-sidebar-functions">
      <title>Sidebar Functions</title>
=======
    <para>
      NNTP adds the following functions to Mutt.
      By default, none of them are bound to keys.
    </para>

    <table id="table-nntp-functions">
      <title>NNTP Functions</title>
>>>>>>> 4e577029
      <tgroup cols="3">
        <thead>
          <row>
            <entry>Menus</entry>
            <entry>Function</entry>
            <entry>Description</entry>
          </row>
        </thead>
        <tbody>
          <row>
<<<<<<< HEAD
            <entry>index,pager</entry>
            <entry><literal>&lt;sidebar-next&gt;</literal></entry>
            <entry>Move the highlight to next mailbox</entry>
          </row>
          <row>
            <entry>index,pager</entry>
            <entry><literal>&lt;sidebar-next-new&gt;</literal></entry>
            <entry>Move the highlight to next mailbox with new mail</entry>
          </row>
          <row>
            <entry>index,pager</entry>
            <entry><literal>&lt;sidebar-open&gt;</literal></entry>
            <entry>Open highlighted mailbox</entry>
          </row>
          <row>
            <entry>index,pager</entry>
            <entry><literal>&lt;sidebar-page-down&gt;</literal></entry>
            <entry>Scroll the Sidebar down 1 page</entry>
          </row>
          <row>
            <entry>index,pager</entry>
            <entry><literal>&lt;sidebar-page-up&gt;</literal></entry>
            <entry>Scroll the Sidebar up 1 page</entry>
          </row>
          <row>
            <entry>index,pager</entry>
            <entry><literal>&lt;sidebar-prev&gt;</literal></entry>
            <entry>Move the highlight to previous mailbox</entry>
          </row>
          <row>
            <entry>index,pager</entry>
            <entry><literal>&lt;sidebar-prev-new&gt;</literal></entry>
            <entry>Move the highlight to previous mailbox with new mail</entry>
          </row>
          <row>
            <entry>index,pager</entry>
            <entry><literal>&lt;sidebar-toggle-visible&gt;</literal></entry>
            <entry>Make the Sidebar (in)visible</entry>
=======
            <entry>browser,index</entry>
            <entry><literal>&lt;catchup&gt;</literal></entry>
            <entry>mark all articles in newsgroup as read</entry>
          </row>
          <row>
            <entry>index,pager</entry>
            <entry><literal>&lt;change-newsgroup&gt;</literal></entry>
            <entry>open a different newsgroup</entry>
          </row>
          <row>
            <entry>pager</entry>
            <entry><literal>&lt;change-vfolder&gt;</literal></entry>
            <entry>open a different virtual folder</entry>
          </row>
          <row>
            <entry>compose</entry>
            <entry><literal>&lt;edit-followup-to&gt;</literal></entry>
            <entry>edit the Followup-To field</entry>
          </row>
          <row>
            <entry>compose</entry>
            <entry><literal>&lt;edit-newsgroups&gt;</literal></entry>
            <entry>edit the newsgroups list</entry>
          </row>
          <row>
            <entry>compose</entry>
            <entry><literal>&lt;edit-x-comment-to&gt;</literal></entry>
            <entry>edit the X-Comment-To field</entry>
          </row>
          <row>
            <entry>pager</entry>
            <entry><literal>&lt;entire-thread&gt;</literal></entry>
            <entry>read entire thread of the current message</entry>
          </row>
          <row>
            <entry>attachment,index,pager</entry>
            <entry><literal>&lt;followup-message&gt;</literal></entry>
            <entry>followup to newsgroup</entry>
>>>>>>> 4e577029
          </row>
        </tbody>
      </tgroup>
    </table>
  </sect2>

  <sect2 id="sidebar-commands">
    <title>Commands</title>
    <cmdsynopsis>
      <command>sidebar_whitelist<anchor id="sidebar-whitelist"/></command>
      <arg choice="plain">
        <replaceable class="parameter">mailbox</replaceable>
      </arg>
      <arg choice="opt" rep="repeat">
        <replaceable class="parameter">mailbox</replaceable>
      </arg>
    </cmdsynopsis>
  </sect2>

  <sect2 id="sidebar-colors">
    <title>Colors</title>

    <table id="table-sidebar-colors">
      <title>Sidebar Colors</title>
      <tgroup cols="3">
        <thead>
          <row>
<<<<<<< HEAD
            <entry>Name</entry>
            <entry>Default Color</entry>
            <entry>Description</entry>
=======
            <entry>pager</entry>
            <entry><literal>&lt;modify-labels&gt;</literal></entry>
            <entry>modify (notmuch) tags</entry>
>>>>>>> 4e577029
          </row>
        </thead>
        <tbody>
          <row>
<<<<<<< HEAD
            <entry><literal>sidebar_divider</literal></entry>
            <entry>default</entry>
            <entry>The dividing line between the Sidebar and the Index/Pager panels</entry>
          </row>
          <row>
            <entry><literal>sidebar_flagged</literal></entry>
            <entry>default</entry>
            <entry>Mailboxes containing flagged mail</entry>
          </row>
          <row>
            <entry><literal>sidebar_highlight</literal></entry>
            <entry>underline</entry>
            <entry>Cursor to select a mailbox</entry>
          </row>
          <row>
            <entry><literal>sidebar_indicator</literal></entry>
            <entry>mutt <literal>indicator</literal></entry>
            <entry>The mailbox open in the Index panel</entry>
          </row>
          <row>
            <entry><literal>sidebar_new</literal></entry>
            <entry>default</entry>
            <entry>Mailboxes containing new mail</entry>
          </row>
          <row>
            <entry><literal>sidebar_spoolfile</literal></entry>
            <entry>default</entry>
            <entry>Mailbox that receives incoming mail</entry>
=======
            <entry>index,pager</entry>
            <entry><literal>&lt;post-message&gt;</literal></entry>
            <entry>post message to newsgroup</entry>
          </row>
          <row>
            <entry>browser</entry>
            <entry><literal>&lt;reload-active&gt;</literal></entry>
            <entry>load list of all newsgroups from NNTP server</entry>
          </row>
          <row>
            <entry>browser</entry>
            <entry><literal>&lt;subscribe&gt;</literal></entry>
            <entry>subscribe to current mbox (IMAP/NNTP only)</entry>
          </row>
          <row>
            <entry>browser</entry>
            <entry><literal>&lt;subscribe-pattern&gt;</literal></entry>
            <entry>subscribe to newsgroups matching a pattern</entry>
          </row>
          <row>
            <entry>browser</entry>
            <entry><literal>&lt;uncatchup&gt;</literal></entry>
            <entry>mark all articles in newsgroup as unread</entry>
          </row>
          <row>
            <entry>browser</entry>
            <entry><literal>&lt;unsubscribe&gt;</literal></entry>
            <entry>unsubscribe from current mbox (IMAP/NNTP only)</entry>
>>>>>>> 4e577029
          </row>
        </tbody>
      </tgroup>
    </table>

    <para>
    If the <literal>sidebar_indicator</literal> color isn't set, then the default Mutt
    indicator color will be used (the color used in the index panel).
    </para>
  </sect2>

  <sect2 id="sidebar-sort">
    <title>Sort</title>

    <table id="table-sidebar-sort">
      <title>Sidebar Sort</title>
      <tgroup cols="2">
        <thead>
          <row>
<<<<<<< HEAD
            <entry>Sort</entry>
            <entry>Description</entry>
=======
            <entry>browser</entry>
            <entry><literal>&lt;unsubscribe-pattern&gt;</literal></entry>
            <entry>unsubscribe from newsgroups matching a pattern</entry>
>>>>>>> 4e577029
          </row>
        </thead>
        <tbody>
          <row>
<<<<<<< HEAD
            <entry><literal>alpha</literal></entry>
            <entry>Alphabetically by path</entry>
          </row>
          <row>
            <entry><literal>count</literal></entry>
            <entry>Total number of messages</entry>
          </row>
          <row>
            <entry><literal>flagged</literal></entry>
            <entry>Number of flagged messages</entry>
          </row>
          <row>
            <entry><literal>name</literal></entry>
            <entry>Alphabetically by path</entry>
          </row>
          <row>
            <entry><literal>new</literal></entry>
            <entry>Number of new messages</entry>
          </row>
          <row>
            <entry><literal>path</literal></entry>
            <entry>Alphabetically by path</entry>
          </row>
          <row>
            <entry><literal>unsorted</literal></entry>
            <entry>Order of the <literal>mailboxes</literal> command</entry>
          </row>
        </tbody>
      </tgroup>
    </table>
  </sect2>

  <sect2 id="sidebar-muttrc">
    <title>Muttrc</title>
<screen>
<emphasis role="comment"># This is a complete list of sidebar-related configuration.
 
# --------------------------------------------------------------------------
# VARIABLES - shown with their default values
# --------------------------------------------------------------------------
 
# Should the Sidebar be shown?</emphasis>
set sidebar_visible = no
 
<emphasis role="comment"># How wide should the Sidebar be in screen columns?
# Note: Some characters, e.g. Chinese, take up two columns each.</emphasis>
set sidebar_width = 20
 
<emphasis role="comment"># Should the mailbox paths be abbreviated?</emphasis>
set sidebar_short_path = no
 
<emphasis role="comment"># When abbreviating mailbox path names, use any of these characters as path
# separators.  Only the part after the last separators will be shown.
# For file folders '/' is good.  For IMAP folders, often '.' is useful.</emphasis>
set sidebar_delim_chars = '/.'
 
<emphasis role="comment"># If the mailbox path is abbreviated, should it be indented?</emphasis>
set sidebar_folder_indent = no
 
<emphasis role="comment"># Indent mailbox paths with this string.</emphasis>
set sidebar_indent_string = '  '
 
<emphasis role="comment"># Make the Sidebar only display mailboxes that contain new, or flagged,
# mail.</emphasis>
set sidebar_new_mail_only = no
 
<emphasis role="comment"># Any mailboxes that are whitelisted will always be visible, even if the
# sidebar_new_mail_only option is enabled.</emphasis>
sidebar_whitelist '/home/user/mailbox1'
sidebar_whitelist '/home/user/mailbox2'
 
<emphasis role="comment"># When searching for mailboxes containing new mail, should the search wrap
# around when it reaches the end of the list?</emphasis>
set sidebar_next_new_wrap = no
 
<emphasis role="comment"># The character to use as the divider between the Sidebar and the other Mutt
# panels.
# Note: Only the first character of this string is used.</emphasis>
set sidebar_divider_char = '|'
 
<emphasis role="comment"># Display the Sidebar mailboxes using this format string.</emphasis>
set sidebar_format = '%B%*  %n'
 
<emphasis role="comment"># If you want to display more information, this is a useful format:</emphasis>
set mail_check_stats
set sidebar_format = '%B%?F? [%F]?%* %?N?%N/?%S'
 
<emphasis role="comment"># Sort the mailboxes in the Sidebar using this method:
#       count    - total number of messages
#       flagged  - number of flagged messages
#       new      - number of new messages
#       path     - mailbox path
#       unsorted - order of the mailboxes command</emphasis>
set sidebar_sort_method = 'unsorted'
 
<emphasis role="comment"># --------------------------------------------------------------------------
# FUNCTIONS - shown with an example mapping
# --------------------------------------------------------------------------
 
# Move the highlight to the previous mailbox</emphasis>
bind index,pager \Cp sidebar-prev
 
<emphasis role="comment"># Move the highlight to the next mailbox</emphasis>
bind index,pager \Cn sidebar-next
 
<emphasis role="comment"># Open the highlighted mailbox</emphasis>
bind index,pager \Co sidebar-open
 
<emphasis role="comment"># Move the highlight to the previous page
# This is useful if you have a LOT of mailboxes.</emphasis>
bind index,pager &lt;F3&gt; sidebar-page-up
 
<emphasis role="comment"># Move the highlight to the next page
# This is useful if you have a LOT of mailboxes.</emphasis>
bind index,pager &lt;F4&gt; sidebar-page-down
 
<emphasis role="comment"># Move the highlight to the previous mailbox containing new, or flagged,
# mail.</emphasis>
bind index,pager &lt;F5&gt; sidebar-prev-new
 
<emphasis role="comment"># Move the highlight to the next mailbox containing new, or flagged, mail.</emphasis>
bind index,pager &lt;F6&gt; sidebar-next-new
 
<emphasis role="comment"># Toggle the visibility of the Sidebar.</emphasis>
bind index,pager B sidebar-toggle-visible
 
<emphasis role="comment"># --------------------------------------------------------------------------
# COLORS - some unpleasant examples are given
# --------------------------------------------------------------------------
# Note: All color operations are of the form:
#       color OBJECT FOREGROUND BACKGROUND
 
# Color of the current, open, mailbox
# Note: This is a general Mutt option which colors all selected items.</emphasis>
color indicator cyan black
 
<emphasis role="comment"># Color of the highlighted, but not open, mailbox.</emphasis>
color sidebar_highlight black color8
 
<emphasis role="comment"># Color of the divider separating the Sidebar from Mutt panels</emphasis>
color sidebar_divider color8 black
 
<emphasis role="comment"># Color to give mailboxes containing flagged mail</emphasis>
color sidebar_flagged red black
 
<emphasis role="comment"># Color to give mailboxes containing new mail</emphasis>
color sidebar_new green black
 
<emphasis role="comment"># --------------------------------------------------------------------------
 
# vim: syntax=muttrc</emphasis>
</screen>
  </sect2>

  <sect2 id="sidebar-see-also">
    <title>See Also</title>

    <itemizedlist>
      <listitem><para><link linkend="regexp">Regular Expressions</link></para></listitem>
      <listitem><para><link linkend="patterns">Patterns</link></para></listitem>
      <listitem><para><link linkend="color">Color command</link></para></listitem>
      <listitem><para><link linkend="notmuch">notmuch patch</link></para></listitem>
    </itemizedlist>
  </sect2>

  <sect2 id="sidebar-known-bugs">
    <title>Known Bugs</title>
    <para>
      None
    </para>
  </sect2>

  <sect2 id="sidebar-credits">
    <title>Credits</title>
    <itemizedlist>
    <listitem><para>Justin Hibbits <email>jrh29@po.cwru.edu</email></para></listitem>
    <listitem><para>Thomer M. Gil <email>mutt@thomer.com</email></para></listitem>
    <listitem><para>David Sterba <email>dsterba@suse.cz</email></para></listitem>
    <listitem><para>Evgeni Golov <email>evgeni@debian.org</email></para></listitem>
    <listitem><para>Fabian Groffen <email>grobian@gentoo.org</email></para></listitem>
    <listitem><para>Jason DeTiberus <email>jdetiber@redhat.com</email></para></listitem>
    <listitem><para>Stefan Assmann <email>sassmann@kpanic.de</email></para></listitem>
    <listitem><para>Steve Kemp <email>steve@steve.org.uk</email></para></listitem>
    <listitem><para>Terry Chan <email>tchan@lunar-linux.org</email></para></listitem>
    <listitem><para>Tyler Earnest <email>tylere@rne.st</email></para></listitem>
    <listitem><para>Richard Russon <email>rich@flatcap.org</email></para></listitem>
    </itemizedlist>
  </sect2>
</sect1>

<sect1 id="skip-quoted-patch">
  <title>Skip-Quoted Patch</title>
  <subtitle>Leave some context visible</subtitle>

  <sect2 id="skip-quoted-patch2">
    <title>Patch</title>

    <para>
      To check if Mutt supports <quote>skip-quoted</quote>, look for
      <quote>patch-skip-quoted</quote> in the mutt version.
      See: <xref linkend="mutt-patches"/>.
    </para>

    <itemizedlist>
      <title>Dependencies:</title>
      <listitem><para>mutt-1.6.2</para></listitem>
    </itemizedlist>

    <para>This patch is part of the <ulink url="http://www.neomutt.org/">NeoMutt Project</ulink>.</para>
  </sect2>

  <sect2 id="skip-quoted-intro">
    <title>Introduction</title>

    <para>
      When viewing an email, the
      <literal>&lt;skip-to-quoted&gt;</literal> function (by default the
      <literal>S</literal> key) will scroll past any quoted text.
      Sometimes, a little context is useful.
    </para>

    <para>
      By setting the <literal>$skip_quoted_offset</literal> variable, you
      can select how much of the quoted text is left visible.
    </para>
  </sect2>

  <sect2 id="skip-quoted-variables">
    <title>Variables</title>
    <table id="table-skip-quoted-variables">
      <title>Skip-Quoted Variables</title>
      <tgroup cols="3">
        <thead>
          <row>
            <entry>Name</entry>
            <entry>Type</entry>
            <entry>Default</entry>
          </row>
        </thead>
        <tbody>
          <row>
            <entry><literal>skip_quoted_offset</literal></entry>
            <entry>number</entry>
            <entry>0</entry>
=======
            <entry>index,pager</entry>
            <entry><literal>&lt;change-newsgroup-readonly&gt;</literal></entry>
            <entry>open a different newsgroup in read only mode</entry>
          </row>
          <row>
            <entry>attachment,index,pager</entry>
            <entry><literal>&lt;forward-to-group&gt;</literal></entry>
            <entry>forward to newsgroup</entry>
          </row>
          <row>
            <entry>index</entry>
            <entry><literal>&lt;get-children&gt;</literal></entry>
            <entry>get all children of the current message</entry>
          </row>
          <row>
            <entry>index</entry>
            <entry><literal>&lt;get-parent&gt;</literal></entry>
            <entry>get parent of the current message</entry>
          </row>
          <row>
            <entry>index,pager</entry>
            <entry><literal>&lt;imap-fetch-mail&gt;</literal></entry>
            <entry>force retrieval of mail from IMAP server</entry>
          </row>
          <row>
            <entry>index,pager</entry>
            <entry><literal>&lt;imap-logout-all&gt;</literal></entry>
            <entry>logout from all IMAP servers</entry>
>>>>>>> 4e577029
          </row>
        </tbody>
      </tgroup>
    </table>
  </sect2>

<!--
  <sect2 id="skip-quoted-functions">
    <title>Functions</title>
    <para>None</para>
  </sect2>

  <sect2 id="skip-quoted-commands">
    <title>Commands</title>
    <para>None</para>
  </sect2>

  <sect2 id="skip-quoted-colors">
    <title>Colors</title>
    <para>None</para>
  </sect2>

  <sect2 id="skip-quoted-sort">
    <title>Sort</title>
    <para>None</para>
  </sect2>
-->

  <sect2 id="skip-quoted-muttrc">
    <title>Muttrc</title>

<screen>
<emphasis role="comment"># Example Mutt config file for the 'skip-quoted' patch.
 
# The 'S' (skip-quoted) command scrolls the pager past the quoted text (usually
# indented with '&gt; '.  Setting 'skip_quoted_offset' leaves some lines of quoted
# text on screen for context.
 
# Show three quoted lines before the reply</emphasis>
set skip_quoted_offset = 3
 
<emphasis role="comment"># vim: syntax=muttrc</emphasis>
</screen>
  </sect2>

  <sect2 id="skip-quoted-see-also">
    <title>See Also</title>

    <itemizedlist>
      <listitem><para><ulink url="http://www.neomutt.org/">NeoMutt Project</ulink></para></listitem>
    </itemizedlist>
  </sect2>

  <sect2 id="skip-quoted-known-bugs">
    <title>Known Bugs</title>
    <para>None</para>
  </sect2>

  <sect2 id="skip-quoted-credits">
    <title>Credits</title>
    <itemizedlist>
    <listitem><para>David Sterba <email>dsterba@suse.cz</email></para></listitem>
    <listitem><para>Richard Russon <email>rich@flatcap.org</email></para></listitem>
    </itemizedlist>
  </sect2>
</sect1>

<sect1 id="smime-encrypt-self-patch">
  <title>smime-encrypt-self Patch</title>
  <subtitle>Save an self-encrypted copy of emails</subtitle>

  <sect2 id="smime-encrypt-self-patch2">
    <title>Patch</title>

    <para>
      To check if Mutt supports <quote>smime-encrypt-self</quote>, look for
      <quote>patch-smime-encrypt-self</quote> in the mutt version.
      See: <xref linkend="mutt-patches"/>.
    </para>

    <itemizedlist>
      <title>Dependencies:</title>
      <listitem><para>mutt-1.6.2</para></listitem>
    </itemizedlist>

    <para>This patch is part of the <ulink url="http://www.neomutt.org/">NeoMutt Project</ulink>.</para>
  </sect2>

  <sect2 id="smime-encrypt-self-intro">
    <title>Introduction</title>

    <para>
      Once you encrypt an email to someone you cannot read it.  This is good
      for security, but bad for record-keeping.  If you wanted to keep a copy
      of an encrypted email you could set <link linkend="fcc-clear">$fcc_clear</link>.
    </para>

    <para>
      A better option is to enable
      <link linkend="smime-encrypt-self">$smime_encrypt_self</link>, then set
      <link linkend="smime-default-key">$smime_default_key</link> to your
      personal S/MIME key id.
    </para>

<screen>
set smime_encrypt_self = yes
set smime_default_key  = bb345e23.0
</screen>

  </sect2>

  <sect2 id="smime-encrypt-self-variables">
    <title>Variables</title>

    <table id="table-smime-encrypt-self-variables">
      <title>smime-encrypt-self Variables</title>
      <tgroup cols="3">
        <thead>
          <row>
<<<<<<< HEAD
            <entry>Name</entry>
            <entry>Type</entry>
            <entry>Default</entry>
=======
            <entry>pager</entry>
            <entry><literal>&lt;modify-labels-then-hide&gt;</literal></entry>
            <entry>modify labeld and then hide message</entry>
>>>>>>> 4e577029
          </row>
        </thead>
        <tbody>
          <row>
<<<<<<< HEAD
            <entry><literal>smime_encrypt_self</literal></entry>
            <entry>quad</entry>
            <entry>No</entry>
=======
            <entry>index</entry>
            <entry><literal>&lt;reconstruct-thread&gt;</literal></entry>
            <entry>reconstruct thread containing current message</entry>
>>>>>>> 4e577029
          </row>
        </tbody>
      </tgroup>
    </table>
  </sect2>

  <sect2 id="smime-encrypt-self-muttrc">
    <title>Muttrc</title>
<screen>
<emphasis role="comment"># This is a complete list of smime-encrypt-self-related configuration.
 
# --------------------------------------------------------------------------
# VARIABLES - shown with their default values
# --------------------------------------------------------------------------
 
# Save a copy of outgoing email, encrypted to yourself</emphasis>
set smime_encrypt_self = "no"
 
<emphasis role="comment"># vim: syntax=muttrc</emphasis>
</screen>
  </sect2>

  <sect2 id="smime-encrypt-self-see-also">
    <title>See Also</title>

    <itemizedlist>
      <listitem><para><ulink url="http://www.neomutt.org/">NeoMutt Project</ulink></para></listitem>
    </itemizedlist>
  </sect2>

  <sect2 id="smime-encrypt-self-known-bugs">
    <title>Known Bugs</title>
    <para>None</para>
  </sect2>

  <sect2 id="smime-encrypt-self-credits">
    <title>Credits</title>
    <itemizedlist>
    <listitem><para>Omen Wild <email>omen@mandarb.com</email></para></listitem>
    <listitem><para>Richard Russon <email>rich@flatcap.org</email></para></listitem>
    </itemizedlist>
  </sect2>
</sect1>

<sect1 id="status-color">
  <title>Status Color Patch</title>
  <subtitle>Custom rules for theming the status bar</subtitle>

  <sect2 id="status-color-patch">
    <title>Patch</title>

    <para>
      To check if Mutt supports <quote>Status Color</quote>, look for
      <quote>patch-status-color</quote> in the mutt version.
      See: <xref linkend="mutt-patches"/>.
    </para>

    <itemizedlist>
      <title>Dependencies:</title>
      <listitem><para>mutt-1.6.2</para></listitem>
    </itemizedlist>

    <para>This patch is part of the <ulink url="http://www.neomutt.org/">NeoMutt Project</ulink>.</para>
  </sect2>

  <sect2 id="status-color-intro">
    <title>Introduction</title>

        <para>
    The <quote>status-color</quote> patch allows you to theme different
    parts of the status bar (also when it's used by the index).
        </para>

        <para>
    Unlike normal color commands, <literal>color status</literal> can now
    take up to 2 extra parameters (regex, num).
        </para>
  </sect2>

<!--
  <sect2 id="status-color-variables">
    <title>Variables</title>
    <para>None</para>
  </sect2>

  <sect2 id="status-color-functions">
    <title>Functions</title>
    <para>None</para>
  </sect2>
-->

  <sect2 id="status-color-commands">
    <title>Commands</title>
    <cmdsynopsis>
      <command>color</command>
      <arg choice="plain">
        <option>status</option>
      </arg>
      <arg choice="plain">
        <replaceable class="parameter">foreground</replaceable>
      </arg>
      <arg choice="plain">
        <replaceable class="parameter">background</replaceable>
      </arg>
      <group choice="opt">
        <arg choice="plain">
          <replaceable class="parameter">regex</replaceable>
        </arg>
        <group choice="opt">
          <arg choice="plain">
            <replaceable class="parameter">num</replaceable>
          </arg>
        </group>
      </group>
    </cmdsynopsis>

    <para>
      With zero parameters, Mutt will set the default color for the entire
      status bar.
    </para>

    <para>
      With one parameter, Mutt will only color the parts matching the
      regex.
    </para>

    <para>
      With two parameters, Mutt will only color the num'th sub-match of
      the regex.
    </para>
  </sect2>

  <sect2 id="status-color-colors">
    <title>Colors</title>

    <table id="table-status-color-colors">
      <title>Status Colors</title>
      <tgroup cols="3">
        <thead>
          <row>
<<<<<<< HEAD
            <entry>Name</entry>
            <entry>Default Color</entry>
            <entry>Description</entry>
=======
            <entry>pager</entry>
            <entry><literal>&lt;vfolder-from-query&gt;</literal></entry>
            <entry>generate virtual folder from query</entry>
>>>>>>> 4e577029
          </row>
        </thead>
        <tbody>
          <row>
<<<<<<< HEAD
            <entry>status</entry>
            <entry><literal>reverse</literal></entry>
            <entry>Status bar</entry>
=======
            <entry>index</entry>
            <entry><literal>&lt;get-message&gt;</literal></entry>
            <entry>get message with Message-Id</entry>
>>>>>>> 4e577029
          </row>
        </tbody>
      </tgroup>
    </table>
  </sect2>

<!--
  <sect2 id="status-color-sort">
    <title>Sort</title>
    <para>None</para>
  </sect2>
-->

  <sect2 id="status-color-muttrc">
    <title>Muttrc</title>
<screen>
<emphasis role="comment"># Example Mutt config file for the 'status-color' patch.
 
# The 'status-color' patch allows you to theme different parts of
# the status bar (also when it's used by the index).
 
# For the examples below, set some defaults</emphasis>
set status_format='-%r-Mutt: %f [Msgs:%?M?%M/?%m%?n? New:%n?%?o? Old:%o?%?d? Del:%d?%?F? Flag:%F?%?t? Tag:%t?%?p? Post:%p?%?b? Inc:%b?%?l? %l?]---(%s/%S)-%&gt;-(%P)---'
set index_format='%4C %Z %{%b %d} %-15.15L (%?l?%4l&amp;%4c?) %s'
set sort=threads
set sort_aux=last-date-received
 
<emphasis role="comment"># 'status color' can take up to 2 extra parameters
 
# color status foreground background [ regex [ num ]]
 
# 0 extra parameters
# Set the default color for the entire status line</emphasis>
color status blue white
 
<emphasis role="comment"># 1 extra parameter
# Set the color for a matching pattern
# color status foreground background regexp
 
# Highlight New, Deleted, or Flagged emails</emphasis>
color status brightred white '(New|Del|Flag):[0-9]+'
 
<emphasis role="comment"># Highlight mailbox ordering if it's different from the default
# First, highlight anything (*/*)</emphasis>
color status brightred default '\([^)]+/[^)]+\)'
 
<emphasis role="comment"># Then override the color for one specfic case</emphasis>
color status default   default '\(threads/last-date-received\)'
 
<emphasis role="comment"># 2 extra parameters
# Set the color for the nth submatch of a pattern
# color status foreground background regexp num
 
# Highlight the contents of the []s but not the [] themselves</emphasis>
color status red default '\[([^]]+)\]' 1
 
<emphasis role="comment"># The '1' refers to the first regex submatch, which is the inner
# part in ()s
 
# Highlight the mailbox</emphasis>
color status brightwhite default 'Mutt: ([^ ]+)' 1
 
<emphasis role="comment"># Search for 'Mutt: ' but only highlight what comes after it
 
# vim: syntax=muttrc</emphasis>
</screen>
  </sect2>

  <sect2 id="status-color-see-also">
    <title>See Also</title>

    <itemizedlist>
      <listitem><para><ulink url="http://www.neomutt.org/">NeoMutt Project</ulink></para></listitem>
      <listitem><para><link linkend="compile-time-features">Compile-Time Features</link></para></listitem>
      <listitem><para><link linkend="regexp">Regular Expressions</link></para></listitem>
      <listitem><para><link linkend="patterns">Patterns</link></para></listitem>
      <listitem><para><link linkend="index-color">index-color patch</link></para></listitem>
      <listitem><para><link linkend="color">Color command</link></para></listitem>
    </itemizedlist>
  </sect2>

  <sect2 id="status-color-known-bugs">
    <title>Known Bugs</title>
    <para>None</para>
  </sect2>

  <sect2 id="status-color-credits">
    <title>Credits</title>
    <itemizedlist>
    <listitem><para>David Sterba <email>dsterba@suse.cz</email></para></listitem>
    <listitem><para>Thomas Glanzmann <email>thomas@glanzmann.de</email></para></listitem>
    <listitem><para>Kirill A. Shutemov <email>kirill@shutemov.name</email></para></listitem>
    <listitem><para>Richard Russon <email>rich@flatcap.org</email></para></listitem>
    </itemizedlist>
  </sect2>
</sect1>

<sect1 id="timeout-hook">
  <title>Timeout Patch</title>
  <subtitle>Run a command periodically</subtitle>

  <sect2 id="timeout-patch">
    <title>Patch</title>

    <para>
      To check if Mutt supports <quote>timeout</quote>, look for
      <quote>patch-timeout</quote> in the mutt version.
      See: <xref linkend="mutt-patches"/>.
    </para>

    <itemizedlist>
      <title>Dependencies:</title>
      <listitem><para>mutt-1.6.2</para></listitem>
    </itemizedlist>

    <para>This patch is part of the <ulink url="http://www.neomutt.org/">NeoMutt Project</ulink>.</para>
  </sect2>

  <sect2 id="timeout-intro">
    <title>Introduction</title>

    <para>
      This patch implements a new hook that is called periodically when Mutt
      checks for new mail. This hook is called every <literal>$timeout</literal> seconds.
    </para>
  </sect2>

  <sect2 id="timeout-commands">
    <title>Commands</title>
    <cmdsynopsis>
      <command>timeout-hook</command>
      <arg choice="plain">
        <replaceable class="parameter">.</replaceable>
      </arg>
      <arg choice="plain">
        <replaceable class="parameter">MUTT-COMMAND</replaceable>
      </arg>
    </cmdsynopsis>
  </sect2>

  <sect2 id="timeout-muttrc">
    <title>Muttrc</title>
<screen>
<emphasis role="comment"># This is a complete list of timeout configuration.

# --------------------------------------------------------------------------
# COMMANDS - shown with an example arguments
# --------------------------------------------------------------------------

# After $timeout seconds of inactivity, run this mutt command</emphasis>
timeout-hook . 'exec sync-mailbox'

<emphasis role="comment"># vim: syntax=muttrc</emphasis>
</screen>
  </sect2>

  <sect2 id="timeout-see-also">
    <title>See Also</title>

    <itemizedlist>
      <listitem><para><ulink url="http://www.neomutt.org/">NeoMutt Project</ulink></para></listitem>
      <listitem><para><link linkend="timeout">$timeout</link></para></listitem>
    </itemizedlist>
  </sect2>

  <sect2 id="timeout-known-bugs">
    <title>Known Bugs</title>
    <para>None</para>
  </sect2>

  <sect2 id="timeout-credits">
    <title>Credits</title>
    <itemizedlist>
    <listitem><para>Armin Wolfermann <email>armin@wolfermann.org</email></para></listitem>
    <listitem><para>Richard Russon <email>rich@flatcap.org</email></para></listitem>
    </itemizedlist>
  </sect2>
</sect1>

<sect1 id="tls-sni">
  <title>TLS-SNI Patch</title>
  <subtitle>Negotiate with a server for a TSL/SSL certificate</subtitle>

  <sect2 id="tls-sni-patch">
    <title>Patch</title>

    <para>
      To check if Mutt supports <quote>TLS-SNI</quote>, look for
      <quote>patch-tls-sni</quote> in the mutt version.
      See: <xref linkend="mutt-patches"/>.
    </para>

    <itemizedlist>
      <title>Dependencies:</title>
      <listitem><para>mutt-1.6.2</para></listitem>
      <listitem><para>OpenSSL</para></listitem>
    </itemizedlist>

    <para>This patch is part of the <ulink url="http://www.neomutt.org/">NeoMutt Project</ulink>.</para>
  </sect2>

  <sect2 id="tls-sni-intro">
    <title>Introduction</title>

    <para>
    The <quote>TLS-SNI</quote> patch adds support for TLS virtual hosting.
    If your mail server doesn't support this everything will still work
    normally.
    </para>

    <para>
    TLS supports sending the expected server hostname during the
    handshake, via the SNI extension.  This can be used to select a
    server certificate to issue to the client, permitting
    virtual-hosting without requiring multiple IP addresses.
    </para>

    <para>
    This has been tested against Exim 4.80, which optionally logs SNI
    and can perform vhosting.
    </para>

        <para>
    To verify TLS SNI support by a server, you can use:
        </para>

<screen>
openssl s_client -host &lt;imap server&gt; -port &lt;port&gt; -tls1 -servername &lt;imap server&gt;
</screen>
  </sect2>

<!--
  <sect2 id="tls-sni-variables">
    <title>Variables</title>
    <para>None</para>
  </sect2>

  <sect2 id="tls-sni-functions">
    <title>Functions</title>
    <para>None</para>
  </sect2>

  <sect2 id="tls-sni-commands">
    <title>Commands</title>
    <para>None</para>
  </sect2>

  <sect2 id="tls-sni-colors">
    <title>Colors</title>
    <para>None</para>
  </sect2>

  <sect2 id="tls-sni-sort">
    <title>Sort</title>
    <para>None</para>
  </sect2>
-->

  <sect2 id="tls-sni-muttrc">
    <title>Muttrc</title>
    <para>None</para>
  </sect2>

  <sect2 id="tls-sni-see-also">
    <title>See Also</title>

    <itemizedlist>
      <listitem><para><ulink url="http://www.neomutt.org/">NeoMutt Project</ulink></para></listitem>
    </itemizedlist>
  </sect2>

  <sect2 id="tls-sni-known-bugs">
    <title>Known Bugs</title>
    <para>None</para>
  </sect2>

  <sect2 id="tls-sni-credits">
    <title>Credits</title>
    <itemizedlist>
    <listitem><para>Jeremy Katz <email>katzj@linuxpower.org</email></para></listitem>
    <listitem><para>Phil Pennock <email>mutt-dev@spodhuis.demon.nl</email></para></listitem>
    <listitem><para>Richard Russon <email>rich@flatcap.org</email></para></listitem>
    </itemizedlist>
  </sect2>
</sect1>

<sect1 id="trash-folder">
  <title>Trash Folder Patch</title>
  <subtitle>Automatically move <quote>deleted</quote> emails to a trash bin</subtitle>

  <sect2 id="trash-folder-patch">
    <title>Patch</title>

    <para>
      To check if Mutt supports <quote>Trash Folder</quote>, look for
      <quote>patch-trash</quote> in the mutt version.
      See: <xref linkend="mutt-patches"/>.
    </para>

    <para>
      If IMAP is enabled, this patch will use it
    </para>

    <itemizedlist>
      <title>Dependencies:</title>
      <listitem><para>mutt-1.6.2</para></listitem>
      <listitem><para>IMAP support</para></listitem>
    </itemizedlist>

    <para>This patch is part of the <ulink url="http://www.neomutt.org/">NeoMutt Project</ulink>.</para>
  </sect2>

  <sect2 id="trash-folder-intro">
    <title>Introduction</title>

    <para>
    In Mutt, when you <quote>delete</quote> an email it is first marked
    deleted.  The email isn't really gone until
    <link linkend="index-map">&lt;sync-mailbox&gt;</link> is called.
    This happens when the user leaves the folder, or the function is called
    manually.
    </para>

    <para>
    After <literal>&lt;sync-mailbox&gt;</literal> has been called the email is gone forever.
    </para>

    <para>
    The <link linkend="trash">$trash</link> variable defines a folder in
    which to keep old emails.  As before, first you mark emails for
    deletion.  When &lt;sync-mailbox&gt; is called the emails are moved to
    the trash folder.
    </para>

    <para>
    The <literal>$trash</literal> path can be either a full directory,
    or be relative to the <link linkend="folder">$folder</link>
    variable, like the <literal>mailboxes</literal> command.
    </para>

    <note>
      <para>
        Emails deleted from the trash folder are gone forever.
      </para>
    </note>
  </sect2>

  <sect2 id="trash-folder-variables">
    <title>Variables</title>
    <table id="table-trash-variables">
      <title>Trash Variables</title>
      <tgroup cols="3">
        <thead>
          <row>
            <entry>Name</entry>
            <entry>Type</entry>
            <entry>Default</entry>
          </row>
        </thead>
        <tbody>
          <row>
            <entry>trash</entry>
            <entry>string</entry>
            <entry>(none)</entry>
          </row>
        </tbody>
      </tgroup>
    </table>
  </sect2>

  <sect2 id="trash-folder-functions">
    <title>Functions</title>
    <table id="table-trash-functions">
      <title>Trash Functions</title>
      <tgroup cols="4">
        <thead>
          <row>
            <entry>Menus</entry>
            <entry>Default Key</entry>
            <entry>Function</entry>
            <entry>Description</entry>
          </row>
        </thead>
        <tbody>
          <row>
            <entry>index,pager</entry>
            <entry>(none)</entry>
            <entry><literal>&lt;purge-message&gt;</literal></entry>
            <entry>really delete the current entry, bypassing the trash folder</entry>
          </row>
        </tbody>
      </tgroup>
    </table>
  </sect2>

<!--
  <sect2 id="trash-folder-commands">
    <title>Commands</title>
    <para>None</para>
  </sect2>

  <sect2 id="trash-folder-colors">
    <title>Colors</title>
    <para>None</para>
  </sect2>

  <sect2 id="trash-folder-sort">
    <title>Sort</title>
    <para>None</para>
  </sect2>
-->

  <sect2 id="trash-folder-muttrc">
    <title>Muttrc</title>
<screen>
<emphasis role="comment"># Example Mutt config file for the 'trash' feature.
 
# This feature defines a new 'trash' folder.
# When mail is deleted it will be moved to this folder.
 
# Folder in which to put deleted emails</emphasis>
set trash='+Trash'
set trash='/home/flatcap/Mail/Trash'
 
<emphasis role="comment"># The default delete key 'd' will move an email to the 'trash' folder
# Bind 'D' to REALLY delete an email</emphasis>
bind index D purge-message
 
<emphasis role="comment"># Note: Deleting emails from the 'trash' folder will REALLY delete them.
 
# vim: syntax=muttrc</emphasis>
</screen>
  </sect2>

  <sect2 id="trash-folder-see-also">
    <title>See Also</title>

    <itemizedlist>
      <listitem><para><ulink url="http://www.neomutt.org/">NeoMutt Project</ulink></para></listitem>
      <listitem><para><link linkend="folder-hook">folder-hook</link></para></listitem>
    </itemizedlist>
  </sect2>

  <sect2 id="trash-folder-known-bugs">
    <title>Known Bugs</title>
    <para>None</para>
  </sect2>

  <sect2 id="trash-folder-credits">
    <title>Credits</title>
    <itemizedlist>
    <listitem><para>Cedric Duval <email>cedricduval@free.fr</email></para></listitem>
    <listitem><para>Benjamin Kuperman <email>kuperman@acm.org</email></para></listitem>
    <listitem><para>Paul Miller <email>paul@voltar.org</email></para></listitem>
    <listitem><para>Richard Russon <email>rich@flatcap.org</email></para></listitem>
    </itemizedlist>
  </sect2>
</sect1>

</chapter>

<chapter id="security">
<title>Security Considerations</title>

<para>
First of all, Mutt contains no security holes included by intention but
may contain unknown security holes. As a consequence, please run Mutt
only with as few permissions as possible. Especially, do not run Mutt as
the super user.
</para>

<para>
When configuring Mutt, there're some points to note about secure setups
so please read this chapter carefully.
</para>

<sect1 id="security-passwords">
<title>Passwords</title>

<para>
Although Mutt can be told the various passwords for accounts, please
never store passwords in configuration files. Besides the fact that the
system's operator can always read them, you could forget to mask it out
when reporting a bug or asking for help via a mailing list. Even worse,
your mail including your password could be archived by internet search
engines, mail-to-news gateways etc. It may already be too late before
you notice your mistake.
</para>

</sect1>

<sect1 id="security-tempfiles">
<title>Temporary Files</title>

<para>
Mutt uses many temporary files for viewing messages, verifying digital
signatures, etc. As long as being used, these files are visible by other
users and maybe even readable in case of misconfiguration.  Also, a
different location for these files may be desired which can be changed
via the <link linkend="tmpdir">$tmpdir</link> variable.
</para>

</sect1>

<sect1 id="security-leaks">
<title>Information Leaks</title>

<sect2 id="security-leaks-mid">
<title>Message-Id: headers</title>

<para>
Message-Id: headers contain a local part that is to be created in a
unique fashion. In order to do so, Mutt will <quote>leak</quote> some
information to the outside world when sending messages: the generation
of this header includes a step counter which is increased (and rotated)
with every message sent. In a longer running mutt session, others can
make assumptions about your mailing habits depending on the number of
messages sent. If this is not desired, the header can be manually
provided using <link linkend="edit-headers">$edit_headers</link> (though
not recommended).
</para>

</sect2>

<sect2 id="security-leaks-mailto">
<title><literal>mailto:</literal>-style Links</title>

<para>
As Mutt be can be set up to be the mail client to handle
<literal>mailto:</literal> style links in websites, there're security
considerations, too. Arbitrary header fields can be embedded in these
links which could override existing header fields or attach arbitrary
files using <link linkend="attach-header">the Attach:
pseudoheader</link>. This may be problematic if the <link
linkend="edit-headers">$edit-headers</link> variable is
<emphasis>unset</emphasis>, i.e. the user doesn't want to see header
fields while editing the message and doesn't pay enough attention to the
compose menu's listing of attachments.
</para>

<para>
For example, following a link like
</para>

<screen>
mailto:joe@host?Attach=~/.gnupg/secring.gpg</screen>

<para>
will send out the user's private gnupg keyring to
<literal>joe@host</literal> if the user doesn't follow the information
on screen carefully enough.
</para>

<para>
To prevent these issues, Mutt by default only accepts the
<literal>Subject</literal> and <literal>Body</literal> headers.
Allowed headers can be adjusted with the
<link linkend="mailto-allow"><command>mailto_allow</command></link> and
<link linkend="mailto-allow"><command>unmailto_allow</command></link> commands.
</para>

</sect2>

</sect1>

<sect1 id="security-external">
<title>External Applications</title>

<para>
Mutt in many places has to rely on external applications or for
convenience supports mechanisms involving external applications.
</para>

<para>
One of these is the <literal>mailcap</literal> mechanism as defined by
RfC1524. Details about a secure use of the mailcap mechanisms is given
in <xref linkend="secure-mailcap"/>.
</para>

<para>
Besides the mailcap mechanism, Mutt uses a number of other external
utilities for operation, for example to provide crypto support, in
backtick expansion in configuration files or format string filters.  The
same security considerations apply for these as for tools involved via
mailcap.
</para>

</sect1>

</chapter>


<chapter id="tuning">
<title>Performance Tuning</title>

<sect1 id="tuning-mailboxes">
<title>Reading and Writing Mailboxes</title>

<para>
Mutt's performance when reading mailboxes can be improved in two ways:
</para>

<orderedlist>

<listitem>
<para>
For remote folders (IMAP and POP) as well as folders using one-file-per
message storage (Maildir and MH), Mutt's performance can be greatly
improved using <link linkend="header-caching">header caching</link>.
using a single database per folder.
</para>
</listitem>

<listitem>
<para>
Mutt provides the <link linkend="read-inc">$read_inc</link> and <link
linkend="write-inc">$write_inc</link> variables to specify at which rate
to update progress counters. If these values are too low, Mutt may spend
more time on updating the progress counter than it spends on actually
reading/writing folders.
</para>

<para>
For example, when opening a maildir folder with a few thousand messages,
the default value for <link linkend="read-inc">$read_inc</link> may be
too low. It can be tuned on on a folder-basis using <link
linkend="folder-hook"><command>folder-hook</command>s</link>:
</para>

<screen>
<emphasis role="comment"># use very high $read_inc to speed up reading hcache'd maildirs</emphasis>
folder-hook . 'set read_inc=1000'
<emphasis role="comment"># use lower value for reading slower remote IMAP folders</emphasis>
folder-hook ^imap 'set read_inc=100'
<emphasis role="comment"># use even lower value for reading even slower remote POP folders</emphasis>
folder-hook ^pop 'set read_inc=1'</screen>

</listitem>
</orderedlist>

<para>
These settings work on a per-message basis. However, as messages may
greatly differ in size and certain operations are much faster than
others, even per-folder settings of the increment variables may not be
desirable as they produce either too few or too much progress updates.
Thus, Mutt allows to limit the number of progress updates per second
it'll actually send to the terminal using the <link
linkend="time-inc">$time_inc</link> variable.
</para>

</sect1>

<sect1 id="tuning-messages">
<title>Reading Messages from Remote Folders</title>

<para>
Reading messages from remote folders such as IMAP an POP can be slow
especially for large mailboxes since Mutt only caches a very limited
number of recently viewed messages (usually 10) per session (so that it
will be gone for the next session.)
</para>

<para>
To improve performance and permanently cache whole messages, please
refer to Mutt's so-called <link linkend="body-caching">body
caching</link> for details.
</para>

</sect1>

<sect1 id="tuning-search">
<title>Searching and Limiting</title>

<para>
When searching mailboxes either via a search or a limit action, for some
patterns Mutt distinguishes between regular expression and string
searches. For regular expressions, patterns are prefixed with
<quote>~</quote> and with <quote>=</quote> for string searches.
</para>

<para>
Even though a regular expression search is fast, it's several times
slower than a pure string search which is noticeable especially on large
folders. As a consequence, a string search should be used instead of a
regular expression search if the user already knows enough about the
search pattern.
</para>

<para>
For example, when limiting a large folder to all messages sent to or by
an author, it's much faster to search for the initial part of an e-mail
address via <literal>=Luser@</literal> instead of
<literal>~Luser@</literal>. This is especially true for searching
message bodies since a larger amount of input has to be searched.
</para>

<para>
As for regular expressions, a lower case string search pattern makes
Mutt perform a case-insensitive search except for IMAP (because for IMAP
Mutt performs server-side searches which don't support
case-insensitivity).
</para>

</sect1>

</chapter>

<chapter id="reference">
<title>Reference</title>

<sect1 id="commandline">
<title>Command-Line Options</title>

<para>
Running <literal>mutt</literal> with no arguments will make Mutt attempt
to read your spool mailbox.  However, it is possible to read other
mailboxes and to send messages from the command line as well.
</para>

<table id="tab-commandline-options">
<title>Command line options</title>
<tgroup cols="2">
<thead>
<row><entry>Option</entry><entry>Description</entry></row>
</thead>
<tbody>
<row><entry>-A</entry><entry>expand an alias</entry></row>
<row><entry>-a</entry><entry>attach a file to a message</entry></row>
<row><entry>-b</entry><entry>specify a blind carbon-copy (BCC) address</entry></row>
<row><entry>-c</entry><entry>specify a carbon-copy (Cc) address</entry></row>
<row><entry>-d</entry><entry>log debugging output to ~/.muttdebug0 if mutt was compiled with +DEBUG; it can range from 1-5 and affects verbosity (a value of 2 is recommended)</entry></row>
<row><entry>-D</entry><entry>print the value of all Mutt variables to stdout</entry></row>
<row><entry>-E</entry><entry>edit the draft (-H) or include (-i) file</entry></row>
<row><entry>-e</entry><entry>specify a config command to be run after initialization files are read</entry></row>
<row><entry>-f</entry><entry>specify a mailbox to load</entry></row>
<row><entry>-F</entry><entry>specify an alternate file to read initialization commands</entry></row>
<row><entry>-h</entry><entry>print help on command line options</entry></row>
<row><entry>-H</entry><entry>specify a draft file from which to read a header and body</entry></row>
<row><entry>-i</entry><entry>specify a file to include in a message composition</entry></row>
<row><entry>-m</entry><entry>specify a default mailbox type</entry></row>
<row><entry>-n</entry><entry>do not read the system Muttrc</entry></row>
<row><entry>-p</entry><entry>recall a postponed message</entry></row>
<row><entry>-Q</entry><entry>query a configuration variable</entry></row>
<row><entry>-R</entry><entry>open mailbox in read-only mode</entry></row>
<row><entry>-s</entry><entry>specify a subject (enclose in quotes if it contains spaces)</entry></row>
<row><entry>-v</entry><entry>show version number and compile-time definitions</entry></row>
<row><entry>-x</entry><entry>simulate the mailx(1) compose mode</entry></row>
<row><entry>-y</entry><entry>show a menu containing the files specified by the <command>mailboxes</command> command</entry></row>
<row><entry>-z</entry><entry>exit immediately if there are no messages in the mailbox</entry></row>
<row><entry>-Z</entry><entry>open the first folder with new message, exit immediately if none</entry></row>
</tbody>
</tgroup>
</table>

<para>
To read messages in a mailbox
</para>

<cmdsynopsis>
<command>mutt</command>
<arg choice="opt"><option>-nz</option></arg>
<arg choice="opt"><option>-F</option>
<replaceable>muttrc</replaceable>
</arg>
<arg choice="opt"><option>-m</option>
<replaceable>type</replaceable>
</arg>
<arg choice="opt"><option>-f</option>
<replaceable>mailbox</replaceable>
</arg>
</cmdsynopsis>

<para>
To compose a new message
</para>

<cmdsynopsis>
<command>mutt</command>
<arg choice="opt"><option>-En</option></arg>
<arg choice="opt"><option>-F</option>
<replaceable>muttrc</replaceable>
</arg>
<arg choice="opt"><option>-c</option>
<replaceable>address</replaceable>
</arg>
<arg choice="opt"><option>-Hi</option>
<replaceable>filename</replaceable>
</arg>
<arg choice="opt"><option>-s</option>
<replaceable>subject</replaceable>
</arg>
<arg choice="opt">
<option>-a</option>
<replaceable>file</replaceable>
<arg choice="opt" rep="repeat"/>
--
</arg>
<group choice="plain" rep="repeat">
<arg choice="plain">
<replaceable>address</replaceable>
</arg>
<arg choice="plain">
<replaceable>mailto_url</replaceable>
</arg>
</group>
</cmdsynopsis>

<para>
Mutt also supports a <quote>batch</quote> mode to send prepared
messages.  Simply redirect input from the file you wish to send.  For
example,
</para>

<screen>
mutt -s "data set for run #2" professor@bigschool.edu &lt; ~/run2.dat</screen>

<para>
will send a message to
<literal>&lt;professor@bigschool.edu&gt;</literal> with a subject of
<quote>data set for run #2</quote>.  In the body of the message will be
the contents of the file <quote>~/run2.dat</quote>.
</para>

<para>
An include file passed with <literal>-i</literal> will be used as the
body of the message.  When combined with <literal>-E</literal>, the
include file will be directly edited during message composition.  The
file will be modified regardless of whether the message is sent or
aborted.
</para>

<para>
A draft file passed with <literal>-H</literal> will be used as the
initial header and body for the message.  Multipart messages can be
used as a draft file.  When combined with <literal>-E</literal>, the
draft file will be updated to the final state of the message after
composition, regardless of whether the message is sent, aborted, or
even postponed.  Note that if the message is sent encrypted or signed,
the draft file will be saved that way too.
</para>

<para>
All files passed with <literal>-a</literal> <emphasis>file</emphasis>
will be attached as a MIME part to the message. To attach a single or
several files, use <quote>--</quote> to separate files and recipient
addresses:
</para>

<screen>
mutt -a image.png -- some@one.org</screen>

<para>
or
</para>

<screen>
mutt -a *.png -- some@one.org</screen>

<note>
<para>
The <literal>-a</literal> option must be last in the option list.
</para>
</note>

<para>
In addition to accepting a list of email addresses, Mutt also accepts a URL with
the <literal>mailto:</literal> schema as specified in RFC2368.  This is useful
when configuring a web browser to launch Mutt when clicking on mailto links.
</para>

<screen>
mutt mailto:some@one.org?subject=test&amp;cc=other@one.org</screen>

</sect1>

<sect1 id="commands">
<title>Configuration Commands</title>

<para>
The following are the commands understood by Mutt:
</para>

<itemizedlist>

<listitem>
<cmdsynopsis>
<command><link linkend="account-hook">account-hook</link></command>
<arg choice="plain">
<replaceable>regexp</replaceable>
<replaceable>command</replaceable>
</arg>
</cmdsynopsis>
</listitem>

<listitem>
<cmdsynopsis>
<command><link linkend="alias">alias</link></command>
<arg choice="opt" rep="repeat">
<option>-group</option>
<replaceable class="parameter">name</replaceable>
</arg>
<arg choice="plain">
<replaceable class="parameter">key</replaceable>
</arg>
<arg choice="plain">
<replaceable class="parameter">address</replaceable>
</arg>
<arg choice="opt" rep="repeat">
<replaceable class="parameter">address</replaceable>
</arg>

<command><link linkend="alias">unalias</link></command>
<arg choice="opt" rep="repeat">
<option>-group</option>
<replaceable>name</replaceable>
</arg>
<group choice="req">
<arg choice="plain">
<replaceable class="parameter">*</replaceable>
</arg>
<arg choice="plain" rep="repeat">
<replaceable class="parameter">key</replaceable>
</arg>
</group>
</cmdsynopsis>
</listitem>

<listitem>
<cmdsynopsis>
<command><link linkend="alternates">alternates</link></command>
<arg choice="opt" rep="repeat">
<option>-group</option>
<replaceable>name</replaceable>
</arg>
<arg choice="plain">
<replaceable>regexp</replaceable>
</arg>
<arg choice="opt" rep="repeat">
<replaceable>regexp</replaceable>
</arg>

<command><link linkend="alternates">unalternates</link></command>
<arg choice="opt" rep="repeat">
<option>-group</option>
<replaceable>name</replaceable>
</arg>
<group choice="req">
<arg choice="plain">
<replaceable>*</replaceable>
</arg>
<arg choice="plain" rep="repeat">
<replaceable>regexp</replaceable>
</arg>
</group>
</cmdsynopsis>
</listitem>

<listitem>
<cmdsynopsis>
<command><link linkend="alternative-order">alternative_order</link></command>
<arg choice="plain">
<replaceable>mimetype</replaceable>
</arg>
<arg choice="opt" rep="repeat">
<replaceable>mimetype</replaceable>
</arg>

<command><link linkend="alternative-order">unalternative_order</link></command>
<group choice="req">
<arg choice="plain">
<replaceable>*</replaceable>
</arg>
<arg choice="plain" rep="repeat">
<replaceable>mimetype</replaceable>
</arg>
</group>
</cmdsynopsis>
</listitem>

<listitem>
<cmdsynopsis>
<command><link linkend="attachments">attachments</link></command>
<arg choice="plain">
<replaceable>{ + | - }disposition</replaceable>
</arg>
<arg choice="plain">
<replaceable>mime-type</replaceable>
</arg>

<command><link linkend="attachments">unattachments</link></command>
<arg choice="plain">
<replaceable>{ + | - }disposition</replaceable>
</arg>
<arg choice="plain">
<replaceable>mime-type</replaceable>
</arg>
</cmdsynopsis>
</listitem>

<listitem>
<cmdsynopsis>
<command><link linkend="append-hook">append-hook</link></command>
<arg choice="plain">
<replaceable class="parameter">pattern</replaceable>
</arg>
<arg choice="plain">
<replaceable class="parameter">shell-command</replaceable>
</arg>
</cmdsynopsis>
</listitem>

<listitem>
<cmdsynopsis>
<command><link linkend="auto-view">auto_view</link></command>
<arg choice="plain">
<replaceable>mimetype</replaceable>
</arg>
<arg choice="opt" rep="repeat">
<replaceable>mimetype</replaceable>
</arg>

<command><link linkend="auto-view">unauto_view</link></command>
<group choice="req">
<arg choice="plain">
<replaceable>*</replaceable>
</arg>
<arg choice="plain" rep="repeat">
<replaceable>mimetype</replaceable>
</arg>
</group>
</cmdsynopsis>
</listitem>

<listitem>
<cmdsynopsis>
<command><link linkend="bind">bind</link></command>
<arg choice="plain">
<replaceable class="parameter">map</replaceable>
</arg>
<arg choice="plain">
<replaceable class="parameter">key</replaceable>
</arg>
<arg choice="plain">
<replaceable class="parameter">function</replaceable>
</arg>
</cmdsynopsis>
</listitem>

<listitem>
<cmdsynopsis>
<command><link linkend="charset-hook">charset-hook</link></command>
<arg choice="plain">
<replaceable class="parameter">alias</replaceable>
</arg>
<arg choice="plain">
<replaceable class="parameter">charset</replaceable>
</arg>
</cmdsynopsis>
</listitem>

<listitem>
<cmdsynopsis>
<command><link linkend="iconv-hook">iconv-hook</link></command>
<arg choice="plain">
<replaceable class="parameter">charset</replaceable>
</arg>
<arg choice="plain">
<replaceable class="parameter">local-charset</replaceable>
</arg>
</cmdsynopsis>
</listitem>

<listitem>
<cmdsynopsis>
<command><link linkend="close-hook">close-hook</link></command>
<arg choice="plain">
<replaceable class="parameter">pattern</replaceable>
</arg>
<arg choice="plain">
<replaceable class="parameter">shell-command</replaceable>
</arg>
</cmdsynopsis>
</listitem>

<listitem>
<cmdsynopsis>
<command><link linkend="color">color</link></command>
<arg choice="plain">
<replaceable class="parameter">object</replaceable>
</arg>
<arg choice="plain">
<replaceable class="parameter">foreground</replaceable>
</arg>
<arg choice="plain">
<replaceable class="parameter">background</replaceable>
</arg>

<command><link linkend="color">color</link></command>
<group choice="req">
<arg choice="plain">
<option>header</option>
</arg>
<arg choice="plain">
<option>body</option>
</arg>
</group>
<arg choice="plain">
<replaceable class="parameter">foreground</replaceable>
</arg>
<arg choice="plain">
<replaceable class="parameter">background</replaceable>
</arg>
<arg choice="plain">
<replaceable class="parameter">regexp</replaceable>
</arg>

<command><link linkend="color">color</link></command>
<arg choice="plain">
<option>index</option>
</arg>
<arg choice="plain">
<replaceable class="parameter">foreground</replaceable>
</arg>
<arg choice="plain">
<replaceable class="parameter">background</replaceable>
</arg>
<arg choice="plain">
<replaceable class="parameter">pattern</replaceable>
</arg>

<command><link linkend="color">uncolor</link></command>
<group choice="req">
<arg choice="plain">
<option>index</option>
</arg>
<arg choice="plain">
<option>header</option>
</arg>
<arg choice="plain">
<option>body</option>
</arg>
</group>
<group choice="req">
<arg choice="plain">
<replaceable>*</replaceable>
</arg>
<arg choice="plain" rep="repeat">
<replaceable>pattern</replaceable>
</arg>
</group>
</cmdsynopsis>
</listitem>

<listitem>
<cmdsynopsis>
<command><link linkend="open-hook">open-hook</link></command>
<arg choice="plain">
<replaceable class="parameter">pattern</replaceable>
</arg>
<arg choice="plain">
<replaceable class="parameter">shell-command</replaceable>
</arg>
</cmdsynopsis>
</listitem>

<listitem>
<cmdsynopsis>
<command><link linkend="crypt-hook">crypt-hook</link></command>
<arg choice="plain">
<replaceable class="parameter">regexp</replaceable>
</arg>
<arg choice="plain">
<replaceable class="parameter">keyid</replaceable>
</arg>
</cmdsynopsis>
</listitem>

<listitem>
<cmdsynopsis>
<command><link linkend="exec">exec</link></command>
<arg choice="plain">
<replaceable class="parameter">function</replaceable>
</arg>
<arg choice="opt" rep="repeat">
<replaceable class="parameter">function</replaceable>
</arg>
</cmdsynopsis>
</listitem>

<listitem>
<cmdsynopsis>
<command><link linkend="fcc-hook">fcc-hook</link></command>
<arg choice="plain">
<replaceable class="parameter">[!]pattern</replaceable>
</arg>
<arg choice="plain">
<replaceable class="parameter">mailbox</replaceable>
</arg>
</cmdsynopsis>
</listitem>

<listitem>
<cmdsynopsis>
<command><link linkend="fcc-save-hook">fcc-save-hook</link></command>
<arg choice="plain">
<replaceable class="parameter">[!]pattern</replaceable>
</arg>
<arg choice="plain">
<replaceable class="parameter">mailbox</replaceable>
</arg>
</cmdsynopsis>
</listitem>

<listitem>
<cmdsynopsis>
<command><link linkend="folder-hook">folder-hook</link></command>
<arg choice="plain">
<replaceable class="parameter">[!]regexp</replaceable>
</arg>
<arg choice="plain">
<replaceable class="parameter">command</replaceable>
</arg>
</cmdsynopsis>
</listitem>

<listitem>
<cmdsynopsis>
<command><link linkend="addrgroup">group</link></command>
<arg choice="opt" rep="repeat">
<option>-group</option>
<replaceable class="parameter">name</replaceable>
</arg>
<group choice="req">
<arg choice="plain" rep="repeat">
<option>-rx</option>
<replaceable class="parameter">expr</replaceable>
</arg>
<arg choice="plain" rep="repeat">
<option>-addr</option>
<replaceable class="parameter">expr</replaceable>
</arg>
</group>

<command><link linkend="addrgroup">ungroup</link></command>
<arg choice="opt" rep="repeat">
<option>-group</option>
<replaceable class="parameter">name</replaceable>
</arg>
<group choice="req">
<arg choice="plain">
<replaceable class="parameter">*</replaceable>
</arg>
<arg choice="plain" rep="repeat">
<option>-rx</option>
<replaceable class="parameter">expr</replaceable>
</arg>
<arg choice="plain" rep="repeat">
<option>-addr</option>
<replaceable class="parameter">expr</replaceable>
</arg>
</group>
</cmdsynopsis>
</listitem>

<listitem>
<cmdsynopsis>
<command><link linkend="hdr-order">hdr_order</link></command>
<arg choice="plain">
<replaceable class="parameter">header</replaceable>
</arg>
<arg choice="opt" rep="repeat">
<replaceable class="parameter">header</replaceable>
</arg>

<command><link linkend="hdr-order">unhdr_order</link></command>
<group choice="req">
<arg choice="plain">
<replaceable>*</replaceable>
</arg>
<arg choice="plain" rep="repeat">
<replaceable>header</replaceable>
</arg>
</group>
</cmdsynopsis>
</listitem>

<listitem>
<cmdsynopsis>
<command>ifdef</command>
<arg choice="plain">
<replaceable class="parameter">item</replaceable>
</arg>
<arg choice="plain">
<replaceable class="parameter">"config-command [args]"</replaceable>
</arg>
</cmdsynopsis>
</listitem>

<listitem>
<cmdsynopsis>
<command><link linkend="ignore">ignore</link></command>
<arg choice="plain">
<replaceable class="parameter">pattern</replaceable>
</arg>
<arg choice="opt" rep="repeat">
<replaceable class="parameter">pattern</replaceable>
</arg>

<command><link linkend="ignore">unignore</link></command>
<group choice="req">
<arg choice="plain">
<replaceable>*</replaceable>
</arg>
<arg choice="plain" rep="repeat">
<replaceable>pattern</replaceable>
</arg>
</group>
</cmdsynopsis>
</listitem>

<listitem>
<cmdsynopsis>
<command><link linkend="lists">lists</link></command>
<arg>
<option>-group</option>
<replaceable class="parameter">name</replaceable>
</arg>
<arg choice="plain">
<replaceable class="parameter">regexp</replaceable>
</arg>
<arg choice="opt" rep="repeat">
<replaceable class="parameter">regexp</replaceable>
</arg>

<command><link linkend="lists">unlists</link></command>
<arg choice="opt" rep="repeat">
<option>-group</option>
<replaceable>name</replaceable>
</arg>
<group choice="req">
<arg choice="plain">
<replaceable>*</replaceable>
</arg>
<arg choice="plain" rep="repeat">
<replaceable>regexp</replaceable>
</arg>
</group>
</cmdsynopsis>
</listitem>

<listitem>
<cmdsynopsis>
<command><link linkend="macro">macro</link></command>
<arg choice="plain">
<replaceable class="parameter">menu</replaceable>
</arg>
<arg choice="plain">
<replaceable class="parameter">key</replaceable>
</arg>
<arg choice="plain">
<replaceable class="parameter">sequence</replaceable>
</arg>
<arg choice="opt">
<replaceable class="parameter">description</replaceable>
</arg>
</cmdsynopsis>
</listitem>

<listitem>
<cmdsynopsis>
<command><link linkend="mailboxes">mailboxes</link></command>
<arg choice="plain">
<replaceable class="parameter">mailbox</replaceable>
</arg>
<arg choice="opt" rep="repeat">
<replaceable class="parameter">mailbox</replaceable>
</arg>

<command><link linkend="mailboxes">unmailboxes</link></command>
<group choice="req">
<arg choice="plain">
<replaceable class="parameter">*</replaceable>
</arg>
<arg choice="plain" rep="repeat">
<replaceable class="parameter">mailbox</replaceable>
</arg>
</group>
</cmdsynopsis>
</listitem>

<listitem>
<cmdsynopsis>
<command><link linkend="mailto-allow">mailto_allow</link></command>
<group choice="req">
<arg choice="plain">
<replaceable class="parameter">*</replaceable>
</arg>
<arg choice="plain" rep="repeat">
<replaceable class="parameter">header-field</replaceable>
</arg>
</group>

<command><link linkend="mailto-allow">unmailto_allow</link></command>
<group choice="req">
<arg choice="plain">
<replaceable class="parameter">*</replaceable>
</arg>
<arg choice="plain" rep="repeat">
<replaceable class="parameter">header-field</replaceable>
</arg>
</group>
</cmdsynopsis>
</listitem>

<listitem>
<cmdsynopsis>
<command><link linkend="mbox-hook">mbox-hook</link></command>
<arg choice="plain">
<replaceable class="parameter">[!]regexp</replaceable>
</arg>
<arg choice="plain">
<replaceable class="parameter">mailbox</replaceable>
</arg>
</cmdsynopsis>
</listitem>

<listitem>
<cmdsynopsis>
<command><link linkend="message-hook">message-hook</link></command>
<arg choice="plain">
<replaceable class="parameter">[!]pattern</replaceable>
</arg>
<arg choice="plain">
<replaceable class="parameter">command</replaceable>
</arg>
</cmdsynopsis>
</listitem>

<listitem>
<cmdsynopsis>
<command><link linkend="mime-lookup">mime_lookup</link></command>
<arg choice="plain">
<replaceable>mimetype</replaceable>
</arg>
<arg choice="opt" rep="repeat">
<replaceable>mimetype</replaceable>
</arg>

<command><link linkend="mime-lookup">unmime_lookup</link></command>
<group choice="req">
<arg choice="plain">
<replaceable>*</replaceable>
</arg>
<arg choice="plain" rep="repeat">
<replaceable>mimetype</replaceable>
</arg>
</group>
</cmdsynopsis>
</listitem>

<listitem>
<cmdsynopsis>
<command><link linkend="mono">mono</link></command>
<arg choice="plain">
<replaceable class="parameter">object</replaceable>
</arg>
<arg choice="plain">
<replaceable class="parameter">attribute</replaceable>
</arg>

<command><link linkend="mono">mono</link></command>
<group choice="req">
<arg choice="plain">
<option>header</option>
</arg>
<arg choice="plain">
<option>body</option>
</arg>
</group>
<arg choice="plain">
<replaceable class="parameter">attribute</replaceable>
</arg>
<arg choice="plain">
<replaceable class="parameter">regexp</replaceable>
</arg>

<command><link linkend="mono">mono</link></command>
<arg choice="plain">
<option>index</option>
</arg>
<arg choice="plain">
<replaceable class="parameter">attribute</replaceable>
</arg>
<arg choice="plain">
<replaceable class="parameter">pattern</replaceable>
</arg>

<command><link linkend="mono">unmono</link></command>
<group choice="req">
<arg choice="plain">
<option>index</option>
</arg>
<arg choice="plain">
<option>header</option>
</arg>
<arg choice="plain">
<option>body</option>
</arg>
</group>
<group choice="req">
<arg choice="plain">
<replaceable class="parameter">*</replaceable>
</arg>
<arg choice="plain" rep="repeat">
<replaceable class="parameter">pattern</replaceable>
</arg>
</group>
</cmdsynopsis>
</listitem>

<listitem>
<cmdsynopsis>
<command><link linkend="my-hdr">my_hdr</link></command>
<arg choice="plain">
<replaceable class="parameter">string</replaceable>
</arg>

<command><link linkend="my-hdr">unmy_hdr</link></command>
<group choice="req">
<arg choice="plain">
<replaceable class="parameter">*</replaceable>
</arg>
<arg choice="plain" rep="repeat">
<replaceable class="parameter">field</replaceable>
</arg>
</group>
</cmdsynopsis>
</listitem>

<listitem>
<cmdsynopsis>
<command><link linkend="push">push</link></command>
<arg choice="plain">
<replaceable class="parameter">string</replaceable>
</arg>
</cmdsynopsis>
</listitem>

<listitem>
<cmdsynopsis>
<command><link linkend="save-hook">save-hook</link></command>
<arg choice="plain">
<replaceable class="parameter">[!]pattern</replaceable>
</arg>
<arg choice="plain">
<replaceable class="parameter">mailbox</replaceable>
</arg>
</cmdsynopsis>
</listitem>

<listitem>
<cmdsynopsis>
<command><link linkend="score">score</link></command>
<arg choice="plain">
<replaceable class="parameter">pattern</replaceable>
</arg>
<arg choice="plain">
<replaceable class="parameter">value</replaceable>
</arg>

<command><link linkend="score">unscore</link></command>
<group choice="req">
<arg choice="plain">
<replaceable class="parameter">*</replaceable>
</arg>
<arg choice="plain" rep="repeat">
<replaceable class="parameter">pattern</replaceable>
</arg>
</group>
</cmdsynopsis>
</listitem>

<listitem>
<cmdsynopsis>
<command><link linkend="reply-hook">reply-hook</link></command>
<arg choice="plain">
<replaceable class="parameter">[!]pattern</replaceable>
</arg>
<arg choice="plain">
<replaceable class="parameter">command</replaceable>
</arg>
</cmdsynopsis>
</listitem>

<listitem>
<cmdsynopsis>
<command><link linkend="send-hook">send-hook</link></command>
<arg choice="plain">
<replaceable class="parameter">[!]pattern</replaceable>
</arg>
<arg choice="plain">
<replaceable class="parameter">command</replaceable>
</arg>
</cmdsynopsis>
</listitem>

<listitem>
<cmdsynopsis>
<command><link linkend="send2-hook">send2-hook</link></command>
<arg choice="plain">
<replaceable class="parameter">[!]pattern</replaceable>
</arg>
<arg choice="plain">
<replaceable class="parameter">command</replaceable>
</arg>
</cmdsynopsis>
</listitem>

<listitem>
<cmdsynopsis>
<command><link linkend="set">set</link></command>
<group choice="req">
<arg choice="plain">
<group choice="opt">
<arg choice="plain"><option>no</option></arg>
<arg choice="plain"><option>inv</option></arg>
</group>
<replaceable class="parameter">variable</replaceable>
</arg>
<arg choice="plain">
<replaceable class="parameter">variable=value</replaceable>
</arg>
</group>
<arg choice="opt" rep="repeat"></arg>

<command><link linkend="set">toggle</link></command>
<arg choice="plain">
<replaceable class="parameter">variable</replaceable>
</arg>
<arg choice="opt" rep="repeat">
<replaceable class="parameter">variable</replaceable>
</arg>

<command><link linkend="set">unset</link></command>
<arg choice="plain">
<replaceable class="parameter">variable</replaceable>
</arg>
<arg choice="opt" rep="repeat">
<replaceable class="parameter">variable</replaceable>
</arg>

<command><link linkend="set">reset</link></command>
<arg choice="plain">
<replaceable class="parameter">variable</replaceable>
</arg>
<arg choice="opt" rep="repeat">
<replaceable class="parameter">variable</replaceable>
</arg>
</cmdsynopsis>
</listitem>

<listitem>
<cmdsynopsis>
<command><link linkend="sidebar-whitelist">sidebar_whitelist</link></command>
<arg choice="plain">
<replaceable class="parameter">item</replaceable>
</arg>
<arg choice="plain">
<replaceable class="parameter">command</replaceable>
</arg>
</cmdsynopsis>
</listitem>
<listitem>
<cmdsynopsis>
<command><link linkend="source">source</link></command>
<arg choice="plain">
<replaceable class="parameter">filename</replaceable>
</arg>
</cmdsynopsis>
</listitem>

<listitem>
<cmdsynopsis>
<command><link linkend="spam">spam</link></command>
<arg choice="plain">
<replaceable class="parameter">pattern</replaceable>
</arg>
<arg choice="plain">
<replaceable class="parameter">format</replaceable>
</arg>

<command><link linkend="spam">nospam</link></command>
<group choice="req">
<arg choice="plain">
<replaceable class="parameter">*</replaceable>
</arg>
<arg choice="plain">
<replaceable class="parameter">pattern</replaceable>
</arg>
</group>
</cmdsynopsis>
</listitem>

<listitem>
<cmdsynopsis>
<command><link linkend="subscribe">subscribe</link></command>
<arg choice="opt" rep="repeat">
<option>-group</option>
<replaceable class="parameter">name</replaceable>
</arg>
<arg choice="plain">
<replaceable class="parameter">regexp</replaceable>
</arg>
<arg choice="opt" rep="repeat">
<replaceable class="parameter">regexp</replaceable>
</arg>

<command><link linkend="subscribe">unsubscribe</link></command>
<arg choice="opt" rep="repeat">
<option>-group</option>
<replaceable>name</replaceable>
</arg>
<group choice="req">
<arg choice="plain">
<replaceable class="parameter">*</replaceable>
</arg>
<arg choice="plain" rep="repeat">
<replaceable class="parameter">regexp</replaceable>
</arg>
</group>
</cmdsynopsis>
</listitem>

<listitem>
<cmdsynopsis>
<command><link linkend="unhook">unhook</link></command>
<group choice="req">
<arg choice="plain">
<replaceable class="parameter">*</replaceable>
</arg>
<arg choice="plain">
<replaceable class="parameter">hook-type</replaceable>
</arg>
</group>
</cmdsynopsis>
</listitem>

</itemizedlist>

</sect1>

<sect1 id="variables">
<title>Configuration Variables</title><|MERGE_RESOLUTION|>--- conflicted
+++ resolved
@@ -9555,7 +9555,6 @@
         test condition and the two format strings.
       </para>
 
-<<<<<<< HEAD
 <screen>
 %?[1m?        &amp;           ?
       %[%b %d] %[%Y-%m-%d]
@@ -11370,13 +11369,17 @@
   <sect2 id="nntp-functions">
     <title>Functions</title>
 
+    <para>
+      NNTP adds the following functions to Mutt.
+      By default, none of them are bound to keys.
+    </para>
+
     <table id="table-nntp-functions">
       <title>NNTP Functions</title>
-      <tgroup cols="4">
+      <tgroup cols="3">
         <thead>
           <row>
             <entry>Menus</entry>
-            <entry>Default Key</entry>
             <entry>Function</entry>
             <entry>Description</entry>
           </row>
@@ -11384,157 +11387,131 @@
         <tbody>
           <row>
             <entry>browser,index</entry>
-            <entry>y</entry>
             <entry><literal>&lt;catchup&gt;</literal></entry>
             <entry>mark all articles in newsgroup as read</entry>
           </row>
           <row>
             <entry>index,pager</entry>
-            <entry>i</entry>
             <entry><literal>&lt;change-newsgroup&gt;</literal></entry>
             <entry>open a different newsgroup</entry>
           </row>
           <row>
             <entry>pager</entry>
-            <entry>X</entry>
             <entry><literal>&lt;change-vfolder&gt;</literal></entry>
             <entry>open a different virtual folder</entry>
           </row>
           <row>
             <entry>compose</entry>
-            <entry>o</entry>
             <entry><literal>&lt;edit-followup-to&gt;</literal></entry>
             <entry>edit the Followup-To field</entry>
           </row>
           <row>
             <entry>compose</entry>
-            <entry>N</entry>
             <entry><literal>&lt;edit-newsgroups&gt;</literal></entry>
             <entry>edit the newsgroups list</entry>
           </row>
           <row>
             <entry>compose</entry>
-            <entry>x</entry>
             <entry><literal>&lt;edit-x-comment-to&gt;</literal></entry>
             <entry>edit the X-Comment-To field</entry>
           </row>
           <row>
             <entry>pager</entry>
-            <entry>+</entry>
             <entry><literal>&lt;entire-thread&gt;</literal></entry>
             <entry>read entire thread of the current message</entry>
           </row>
           <row>
             <entry>attachment,index,pager</entry>
-            <entry>F</entry>
             <entry><literal>&lt;followup-message&gt;</literal></entry>
             <entry>followup to newsgroup</entry>
           </row>
           <row>
             <entry>pager</entry>
-            <entry>`</entry>
             <entry><literal>&lt;modify-labels&gt;</literal></entry>
             <entry>modify (notmuch) tags</entry>
           </row>
           <row>
             <entry>index,pager</entry>
-            <entry>P</entry>
             <entry><literal>&lt;post-message&gt;</literal></entry>
             <entry>post message to newsgroup</entry>
           </row>
           <row>
             <entry>browser</entry>
-            <entry>g</entry>
             <entry><literal>&lt;reload-active&gt;</literal></entry>
             <entry>load list of all newsgroups from NNTP server</entry>
           </row>
           <row>
             <entry>browser</entry>
-            <entry>s</entry>
             <entry><literal>&lt;subscribe&gt;</literal></entry>
             <entry>subscribe to current mbox (IMAP/NNTP only)</entry>
           </row>
           <row>
             <entry>browser</entry>
-            <entry>S</entry>
             <entry><literal>&lt;subscribe-pattern&gt;</literal></entry>
             <entry>subscribe to newsgroups matching a pattern</entry>
           </row>
           <row>
             <entry>browser</entry>
-            <entry>Y</entry>
             <entry><literal>&lt;uncatchup&gt;</literal></entry>
             <entry>mark all articles in newsgroup as unread</entry>
           </row>
           <row>
             <entry>browser</entry>
-            <entry>u</entry>
             <entry><literal>&lt;unsubscribe&gt;</literal></entry>
             <entry>unsubscribe from current mbox (IMAP/NNTP only)</entry>
           </row>
           <row>
             <entry>browser</entry>
-            <entry>U</entry>
             <entry><literal>&lt;unsubscribe-pattern&gt;</literal></entry>
             <entry>unsubscribe from newsgroups matching a pattern</entry>
           </row>
           <row>
             <entry>index,pager</entry>
-            <entry>Alt-i</entry>
             <entry><literal>&lt;change-newsgroup-readonly&gt;</literal></entry>
             <entry>open a different newsgroup in read only mode</entry>
           </row>
           <row>
             <entry>attachment,index,pager</entry>
-            <entry>Alt-F</entry>
             <entry><literal>&lt;forward-to-group&gt;</literal></entry>
             <entry>forward to newsgroup</entry>
           </row>
           <row>
             <entry>index</entry>
-            <entry>(none)</entry>
             <entry><literal>&lt;get-children&gt;</literal></entry>
             <entry>get all children of the current message</entry>
           </row>
           <row>
             <entry>index</entry>
-            <entry>Alt-G</entry>
             <entry><literal>&lt;get-parent&gt;</literal></entry>
             <entry>get parent of the current message</entry>
           </row>
           <row>
             <entry>index,pager</entry>
-            <entry>(none)</entry>
             <entry><literal>&lt;imap-fetch-mail&gt;</literal></entry>
             <entry>force retrieval of mail from IMAP server</entry>
           </row>
           <row>
             <entry>index,pager</entry>
-            <entry>(none)</entry>
             <entry><literal>&lt;imap-logout-all&gt;</literal></entry>
             <entry>logout from all IMAP servers</entry>
           </row>
           <row>
             <entry>pager</entry>
-            <entry>(none)</entry>
             <entry><literal>&lt;modify-labels-then-hide&gt;</literal></entry>
             <entry>modify labeld and then hide message</entry>
           </row>
           <row>
             <entry>index</entry>
-            <entry>(none)</entry>
             <entry><literal>&lt;reconstruct-thread&gt;</literal></entry>
             <entry>reconstruct thread containing current message</entry>
           </row>
           <row>
             <entry>pager</entry>
-            <entry>Alt-X</entry>
             <entry><literal>&lt;vfolder-from-query&gt;</literal></entry>
             <entry>generate virtual folder from query</entry>
           </row>
           <row>
             <entry>index</entry>
-            <entry>Ctrl-G</entry>
             <entry><literal>&lt;get-message&gt;</literal></entry>
             <entry>get message with Message-Id</entry>
           </row>
@@ -12496,15 +12473,6 @@
 
     <table id="table-sidebar-functions">
       <title>Sidebar Functions</title>
-=======
-    <para>
-      NNTP adds the following functions to Mutt.
-      By default, none of them are bound to keys.
-    </para>
-
-    <table id="table-nntp-functions">
-      <title>NNTP Functions</title>
->>>>>>> 4e577029
       <tgroup cols="3">
         <thead>
           <row>
@@ -12515,7 +12483,6 @@
         </thead>
         <tbody>
           <row>
-<<<<<<< HEAD
             <entry>index,pager</entry>
             <entry><literal>&lt;sidebar-next&gt;</literal></entry>
             <entry>Move the highlight to next mailbox</entry>
@@ -12554,46 +12521,6 @@
             <entry>index,pager</entry>
             <entry><literal>&lt;sidebar-toggle-visible&gt;</literal></entry>
             <entry>Make the Sidebar (in)visible</entry>
-=======
-            <entry>browser,index</entry>
-            <entry><literal>&lt;catchup&gt;</literal></entry>
-            <entry>mark all articles in newsgroup as read</entry>
-          </row>
-          <row>
-            <entry>index,pager</entry>
-            <entry><literal>&lt;change-newsgroup&gt;</literal></entry>
-            <entry>open a different newsgroup</entry>
-          </row>
-          <row>
-            <entry>pager</entry>
-            <entry><literal>&lt;change-vfolder&gt;</literal></entry>
-            <entry>open a different virtual folder</entry>
-          </row>
-          <row>
-            <entry>compose</entry>
-            <entry><literal>&lt;edit-followup-to&gt;</literal></entry>
-            <entry>edit the Followup-To field</entry>
-          </row>
-          <row>
-            <entry>compose</entry>
-            <entry><literal>&lt;edit-newsgroups&gt;</literal></entry>
-            <entry>edit the newsgroups list</entry>
-          </row>
-          <row>
-            <entry>compose</entry>
-            <entry><literal>&lt;edit-x-comment-to&gt;</literal></entry>
-            <entry>edit the X-Comment-To field</entry>
-          </row>
-          <row>
-            <entry>pager</entry>
-            <entry><literal>&lt;entire-thread&gt;</literal></entry>
-            <entry>read entire thread of the current message</entry>
-          </row>
-          <row>
-            <entry>attachment,index,pager</entry>
-            <entry><literal>&lt;followup-message&gt;</literal></entry>
-            <entry>followup to newsgroup</entry>
->>>>>>> 4e577029
           </row>
         </tbody>
       </tgroup>
@@ -12621,20 +12548,13 @@
       <tgroup cols="3">
         <thead>
           <row>
-<<<<<<< HEAD
             <entry>Name</entry>
             <entry>Default Color</entry>
             <entry>Description</entry>
-=======
-            <entry>pager</entry>
-            <entry><literal>&lt;modify-labels&gt;</literal></entry>
-            <entry>modify (notmuch) tags</entry>
->>>>>>> 4e577029
           </row>
         </thead>
         <tbody>
           <row>
-<<<<<<< HEAD
             <entry><literal>sidebar_divider</literal></entry>
             <entry>default</entry>
             <entry>The dividing line between the Sidebar and the Index/Pager panels</entry>
@@ -12663,36 +12583,6 @@
             <entry><literal>sidebar_spoolfile</literal></entry>
             <entry>default</entry>
             <entry>Mailbox that receives incoming mail</entry>
-=======
-            <entry>index,pager</entry>
-            <entry><literal>&lt;post-message&gt;</literal></entry>
-            <entry>post message to newsgroup</entry>
-          </row>
-          <row>
-            <entry>browser</entry>
-            <entry><literal>&lt;reload-active&gt;</literal></entry>
-            <entry>load list of all newsgroups from NNTP server</entry>
-          </row>
-          <row>
-            <entry>browser</entry>
-            <entry><literal>&lt;subscribe&gt;</literal></entry>
-            <entry>subscribe to current mbox (IMAP/NNTP only)</entry>
-          </row>
-          <row>
-            <entry>browser</entry>
-            <entry><literal>&lt;subscribe-pattern&gt;</literal></entry>
-            <entry>subscribe to newsgroups matching a pattern</entry>
-          </row>
-          <row>
-            <entry>browser</entry>
-            <entry><literal>&lt;uncatchup&gt;</literal></entry>
-            <entry>mark all articles in newsgroup as unread</entry>
-          </row>
-          <row>
-            <entry>browser</entry>
-            <entry><literal>&lt;unsubscribe&gt;</literal></entry>
-            <entry>unsubscribe from current mbox (IMAP/NNTP only)</entry>
->>>>>>> 4e577029
           </row>
         </tbody>
       </tgroup>
@@ -12712,19 +12602,12 @@
       <tgroup cols="2">
         <thead>
           <row>
-<<<<<<< HEAD
             <entry>Sort</entry>
             <entry>Description</entry>
-=======
-            <entry>browser</entry>
-            <entry><literal>&lt;unsubscribe-pattern&gt;</literal></entry>
-            <entry>unsubscribe from newsgroups matching a pattern</entry>
->>>>>>> 4e577029
           </row>
         </thead>
         <tbody>
           <row>
-<<<<<<< HEAD
             <entry><literal>alpha</literal></entry>
             <entry>Alphabetically by path</entry>
           </row>
@@ -12969,36 +12852,6 @@
             <entry><literal>skip_quoted_offset</literal></entry>
             <entry>number</entry>
             <entry>0</entry>
-=======
-            <entry>index,pager</entry>
-            <entry><literal>&lt;change-newsgroup-readonly&gt;</literal></entry>
-            <entry>open a different newsgroup in read only mode</entry>
-          </row>
-          <row>
-            <entry>attachment,index,pager</entry>
-            <entry><literal>&lt;forward-to-group&gt;</literal></entry>
-            <entry>forward to newsgroup</entry>
-          </row>
-          <row>
-            <entry>index</entry>
-            <entry><literal>&lt;get-children&gt;</literal></entry>
-            <entry>get all children of the current message</entry>
-          </row>
-          <row>
-            <entry>index</entry>
-            <entry><literal>&lt;get-parent&gt;</literal></entry>
-            <entry>get parent of the current message</entry>
-          </row>
-          <row>
-            <entry>index,pager</entry>
-            <entry><literal>&lt;imap-fetch-mail&gt;</literal></entry>
-            <entry>force retrieval of mail from IMAP server</entry>
-          </row>
-          <row>
-            <entry>index,pager</entry>
-            <entry><literal>&lt;imap-logout-all&gt;</literal></entry>
-            <entry>logout from all IMAP servers</entry>
->>>>>>> 4e577029
           </row>
         </tbody>
       </tgroup>
@@ -13118,28 +12971,16 @@
       <tgroup cols="3">
         <thead>
           <row>
-<<<<<<< HEAD
             <entry>Name</entry>
             <entry>Type</entry>
             <entry>Default</entry>
-=======
-            <entry>pager</entry>
-            <entry><literal>&lt;modify-labels-then-hide&gt;</literal></entry>
-            <entry>modify labeld and then hide message</entry>
->>>>>>> 4e577029
           </row>
         </thead>
         <tbody>
           <row>
-<<<<<<< HEAD
             <entry><literal>smime_encrypt_self</literal></entry>
             <entry>quad</entry>
             <entry>No</entry>
-=======
-            <entry>index</entry>
-            <entry><literal>&lt;reconstruct-thread&gt;</literal></entry>
-            <entry>reconstruct thread containing current message</entry>
->>>>>>> 4e577029
           </row>
         </tbody>
       </tgroup>
@@ -13280,28 +13121,16 @@
       <tgroup cols="3">
         <thead>
           <row>
-<<<<<<< HEAD
             <entry>Name</entry>
             <entry>Default Color</entry>
             <entry>Description</entry>
-=======
-            <entry>pager</entry>
-            <entry><literal>&lt;vfolder-from-query&gt;</literal></entry>
-            <entry>generate virtual folder from query</entry>
->>>>>>> 4e577029
           </row>
         </thead>
         <tbody>
           <row>
-<<<<<<< HEAD
             <entry>status</entry>
             <entry><literal>reverse</literal></entry>
             <entry>Status bar</entry>
-=======
-            <entry>index</entry>
-            <entry><literal>&lt;get-message&gt;</literal></entry>
-            <entry>get message with Message-Id</entry>
->>>>>>> 4e577029
           </row>
         </tbody>
       </tgroup>
